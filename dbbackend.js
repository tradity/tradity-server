(function () { "use strict";

var _ = require('underscore');
var util = require('util');
var assert = require('assert');
var buscomponent = require('./bus/buscomponent.js');

function Database () {
	this.dbmod = null;
	this.connectionPool = null;
	this.openConnections = 0;
	this.isShuttingDown = false;
}

util.inherits(Database, buscomponent.BusComponent);

Database.prototype._init = function(cb) {
	this.getServerConfig(function(cfg) {
		this.dbmod = cfg['dbmod'] || require('mysql');
		this.connectionPool = this.dbmod.createPool(cfg['db']);
		this.inited = true;
		this.openConnections = 0;
		
		/*
		 * Note: We don't set isShuttingDown = true here.
		 * This happens so we can actually resurrect the database connection
		 * during the shutdown process temporarily, so other components can complete
		 * any remaining work in progress.
		 */
		
		cb();
	});
};

Database.prototype.shutdown = buscomponent.listener('localMasterShutdown', function() {
	this.isShuttingDown = true;
	
	if (this.connectionPool && this.openConnections == 0) {
		this.connectionPool.end();
		this.connectionPool = null;
		this.inited = false;
	}
});

Database.prototype._query = buscomponent.provide('dbQuery', ['query', 'args', 'reply'],
	buscomponent.needsInit(function(query, args, cb)
{
	this._getConnection(true, function(connection) {
		connection.query(query, args || [], function() {
			cb.apply(this, arguments);
		});
	});
}));

Database.prototype._getConnection = buscomponent.needsInit(function(autorelease, cb) {
	var self = this;
	assert.ok (self.connectionPool);
	
	self.openConnections++;
	
	self.connectionPool.getConnection(function(err, conn) {
		if (err)
<<<<<<< HEAD
			this.emitError(err);
=======
			return self.emit('error', err);
>>>>>>> e484edea
		
		assert.ok(conn);
		
		var release = function() {
			self.openConnections--;
			
			if (self.openConnections == 0 && self.isShuttingDown)
				self.shutdown();
			
			return conn.release();
		};
		
		cb({
			query: function(q, args, cb) {
				conn.query(q, args, function(err, res) {
					var exception = null;
					
					if (!err) {
						try {
							cb(res);
						} catch (e) {
							exception = e;
						}
					}
					
					if (err || exception) {
						conn.query('ROLLBACK; UNLOCK TABLES; SET autocommit = 1');
						
						// make sure that the error event is emitted -> release() will be called in next tick
						process.nextTick(release);
						
						if (err) {
							// query-related error
							var datajson = JSON.stringify(args);
							var querydesc = '<<' + q + '>>' + (datajson.length <= 1024 ? ' with arguments [' + new Buffer(datajson).toString('base64') + ']' : '');
						
<<<<<<< HEAD
							this.emitError(query ? new Error(
=======
							self.emit('error', q ? new Error(
>>>>>>> e484edea
								err + '\nCaused by ' + querydesc
							) : err);
						} else {
							// exception in callback
<<<<<<< HEAD
							this.emitError(exception);
=======
							self.emit('error', exception);
>>>>>>> e484edea
						}
					} else if (autorelease) {
						release();
					}
				});
			}, release: release
		});
	});
});

Database.prototype.escape = buscomponent.needsInit(function(str) {
	return this.dbmod.escape(str);
});

Database.prototype.getConnection = buscomponent.provide('dbGetConnection', ['reply'], function(conncb) {
	this._getConnection(false, _.bind(function(cn) {
		if (!this.dbconnid)
			this.dbconnid = 0;
		var connid = ++this.dbconnid;
		
		conncb({
			query: _.bind(function(q, data, cb) {
				data = data || [];
				
				// emitting this has the sole purpose of it showing up in the bus log
				this.emitImmediate('dbBoundQueryLog', [q, data]);
				cn.query(q, data, cb);
			}, this),
			release: _.bind(function() {
				cn.release();
			}, this)
		});
	}, this));
});

exports.Database = Database;

})();<|MERGE_RESOLUTION|>--- conflicted
+++ resolved
@@ -60,11 +60,7 @@
 	
 	self.connectionPool.getConnection(function(err, conn) {
 		if (err)
-<<<<<<< HEAD
-			this.emitError(err);
-=======
-			return self.emit('error', err);
->>>>>>> e484edea
+			return self.emitError(err);
 		
 		assert.ok(conn);
 		
@@ -101,20 +97,12 @@
 							var datajson = JSON.stringify(args);
 							var querydesc = '<<' + q + '>>' + (datajson.length <= 1024 ? ' with arguments [' + new Buffer(datajson).toString('base64') + ']' : '');
 						
-<<<<<<< HEAD
-							this.emitError(query ? new Error(
-=======
-							self.emit('error', q ? new Error(
->>>>>>> e484edea
+							self.emitError(q ? new Error(
 								err + '\nCaused by ' + querydesc
 							) : err);
 						} else {
 							// exception in callback
-<<<<<<< HEAD
-							this.emitError(exception);
-=======
-							self.emit('error', exception);
->>>>>>> e484edea
+							self.emitError(exception);
 						}
 					} else if (autorelease) {
 						release();
