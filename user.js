(function () { "use strict";

var _ = require('lodash');
var util = require('util');
var crypto = require('crypto');
var assert = require('assert');
var Q = require('q');
var serverUtil = require('./server-util.js');
var buscomponent = require('./stbuscomponent.js');
var Access = require('./access.js').Access;
var qctx = require('./qctx.js');
require('datejs');

/**
 * Provides all single-user non-financial client requests.
 * 
 * @public
 * @module user
 */

/**
 * Main object of the {@link module:user} module
 * @public
 * @constructor module:user~User
 * @augments module:stbuscomponent~STBusComponent
 */
function User () {
	User.super_.apply(this, arguments);
}

util.inherits(User, buscomponent.BusComponent);

/**
 * Generates a password hash and salt combination.
 * 
 * @param {string} pw  The password string to generate a salt+hash for.
 * 
 * @return  A Q promise for an object of the form { salt: …, hash: … }
 * @function module:user~User#generatePWKey
 */
User.prototype.generatePWKey = function(pw) {
	return Q.nfcall(crypto.randomBytes, 16).then(function(buf) {
		var pwsalt = buf.toString('hex');
		var pwhash = serverUtil.sha256(pwsalt + String(pw));
		
		return {salt: pwsalt, hash: pwhash};
	});
};

/**
 * Sends an invite e-mail to a user.
 * 
 * @param {object} data  General information on sender and receiver of the e-mail.
 * @param {string} data.sender.name  The username of the sender.
 * @param {string} data.sender.email  The e-mail address of the sender.
 * @param {string} data.email  The e-mail adress of the receiver.
 * @param {string} data.url  The URL of the invite link.
 * @param {module:qctx~QContext} ctx  A QContext to provide database access.
 * 
 * @return  Returns with <code>create-invite-link-success</code>.
 * 
 * @function module:user~User#sendInviteEmail
 */
User.prototype.sendInviteEmail = function(data, ctx) {
	var self = this;
	
	return self.request({name: 'sendTemplateMail',
		template: 'invite-email.eml',
		ctx: ctx,
		variables: {'sendername': data.sender.name, 'sendermail': data.sender.email, 'email': data.email, 'url': data.url}
	}).then(function() {
		return { code: 'create-invite-link-success' };
	});
};

/**
 * Sends the registation e-mail to a new user or after an e-mail address change.
 * 
 * @param {object} data  General information on the receiver of the email.
 * @param {string} data.name  The username of the receiver.
 * @param {string} data.email  The e-mail adress of the receiver.
 * @param {string} data.url  The URL of the e-mail address confirmation link.
 *
 * @return  Returns with <code>reg-success</code>.
 * 
 * @function module:user~User#sendRegisterEmail
 */
User.prototype.sendRegisterEmail = function(data, ctx, xdata) {
	var self = this;
	
	ctx.access.drop('email_verif');
	
	var loginResp;
	return self.login({
		name: data.email,
		stayloggedin: true,
	}, ctx, xdata, true).then(function(loginResp_) {
		loginResp = loginResp_;
		assert.equal(loginResp.code, 'login-success');
		
		return Q.nfcall(crypto.randomBytes, 16);
	}).then(function(buf) {
		var key = buf.toString('hex');
		
		return ctx.query('INSERT INTO email_verifcodes (`userid`, `time`, `key`) VALUES(?, UNIX_TIMESTAMP(), ?)', 
			[ctx.user.id, key]);
	}).then(function(res) {
		return self.getServerConfig();
	}).then(function(cfg) {
		var url = cfg.varReplace(cfg.regurl
			.replace(/\{\$key\}/g, key)
			.replace(/\{\$uid\}/g, ctx.user.id));
		
		return self.request({name: 'sendTemplateMail', 
			template: 'register-email.eml',
			ctx: ctx,
			variables: {'url': url, 'username': data.name, 'email': data.email}
		});
	}).then(function() {
		loginResp.code = 'reg-success';
		return loginResp;
	});
};

/**
 * Lists the most popular stocks.
 * 
 * These are ordered according to a weighted average of the money amounts
 * involved in the relevant trades, specifically:
 * 
 * <ul>
 *     <li>No trades older than 3 weeks are taken into consideration</li>
 *     <li>Each trade’s value is added to its stock according to:
 *         <math mode="display" xmlns="http://www.w3.org/1998/Math/MathML">
 *             <mfrac>
 *                 <mrow>| money involved in trade |</mrow>
 *                 <mrow>| time difference now - trade time in seconds + 300 |</mrow>
 *             </mfrac>
 *         </math>
 *     </li>
 * </ul>
 * 
 * @return {object} Returns with <code>list-popular-stocks-success</code>,
 *                  with <code>.results</code> being set to a list of stocks,
 *                  which carry the properties <code>stockid, stockname, moneysum, wsum</code>,
 *                  the latter being the sum of the above formula over all trades for that stock.
 * 
 * @function c2s~list-popular-stocks
 */
User.prototype.listPopularStocks = buscomponent.provideQT('client-list-popular-stocks', function(query, ctx) {
	return ctx.query('SELECT oh.stocktextid AS stockid, oh.stockname, ' +
		'SUM(ABS(money)) AS moneysum, ' +
		'SUM(ABS(money) / (UNIX_TIMESTAMP() - buytime + 300)) AS wsum ' +
		'FROM orderhistory AS oh ' +
		'WHERE buytime > UNIX_TIMESTAMP() - 86400*21 ' +
		'GROUP BY stocktextid ORDER BY wsum DESC LIMIT 20', []).then(function(popular) {
		return { code: 'list-popular-stocks-success', 'results': popular };
	});
});

/**
 * Logs a user into their account.
 * 
 * This is usually achieved by creating a session and writing it
 * into the database. Should, however, the server be in read-only mode,
 * a message is created and signed with this server’s private key which
 * is valid for one day.
 * 
 * @param {string} query.name  A user name or e-mail address.
 * @param {string} query.pw  The user’s password.
 * @param {boolean} query.stayloggedin  Whether the user wishes to be logged in
 *                                      for an extended period of time (e.g. when
 *                                      using their personal computer).
 * 
 * @return {object} Returns with <code>login-wrongpw</code>,
 *                  <code>login-badname</code>, <code>login-success</code> or a common error code and,
 *                  in case of success, sets <code>.key</code> (a session id) and <code>.uid</code>
 *                  accordingly.
 * 
 * @loginignore
 * @function c2s~login
 */
User.prototype.login = buscomponent.provide('client-login', 
	['query', 'ctx', 'xdata', 'ignorePassword'], function(query, ctx, xdata, ignorePassword) {
	var self = this;
	
	var name = String(query.name);
	var pw = String(query.pw);
	var conn;
	
	/* use an own connection to the server with write access
	 * (otherwise we might end up with slightly outdated data) */
	return ctx.startTransaction().then(function(conn_) {
		conn = conn_;
		
		return conn.query('SELECT id, pwsalt, pwhash '+
			'FROM users ' +
			'WHERE (email = ? OR name = ?) AND deletiontime IS NULL ' +
			'ORDER BY id DESC', [name, name]);
	}).then(function(res) {
		if (res.length == 0) {
			return conn.rollback().then(function() {
				return { code: 'login-badname' };
			});
		}
		
		var uid = res[0].id;
		var pwsalt = res[0].pwsalt;
		var pwhash = res[0].pwhash;
		if (pwhash != serverUtil.sha256(pwsalt + pw) && !ignorePassword) {
			return conn.rollback().then(function() {
				return { code: 'login-wrongpw' };
			});
		}
		
		var key;
		return Q.nfcall(crypto.randomBytes, 16).then(function(buf) {
			key = buf.toString('hex');
			return self.getServerConfig();
		}).then(function(cfg) {
			if (ctx.getProperty('readonly')) {
				key = key.substr(0, 6);
				var today = parseInt(Date.now() / 86400);
				
				var ret;
				return self.request({
					name: 'createSignedMessage',
					msg: {
						uid: uid,
						sid: key,
						date: today
					}
				}).then(function(sid) {
					ret = { code: 'login-success',
						key: ':' + sid,
						uid: uid,
						extra: 'repush' };
					
					return conn.commit();
				}).then(function() {
					return ret;
				});
			} else {
				return self.regularCallback({}, ctx).then(function() {
					return conn.query('INSERT INTO sessions(uid, `key`, logintime, lastusetime, endtimeoffset)' +
						'VALUES(?, ?, UNIX_TIMESTAMP(), UNIX_TIMESTAMP(), ?)',
						[uid, key, query.stayloggedin ? cfg.stayloggedinTime : cfg.normalLoginTime]);
				}).then(function() {
					return conn.commit();
				}).then(function() {
					return { code: 'login-success', key: key, uid: uid, extra: 'repush' };
				});
			}
		});
	});
});

/**
 * Logs a user out of their account.
 * 
 * @return {object} Returns with <code>logout-success</code> or a common error code.
 * 
 * @function c2s~logout
 */
User.prototype.logout = buscomponent.provideWQT('client-logout', function(query, ctx) {
	return ctx.query('DELETE FROM sessions WHERE `key` = ?', [String(query.key)]).then(function() {
		return { code: 'logout-success' };
	});
});

/**
 * Represents the information publicly available about a single user.
 * @typedef module:user~UserEntryBase
 * @type object
 * 
 * @property {int} uid  Often aliased to <code>id</code>, this is the user’s numerical id.
 *                      Use of the attribute <code>id</code> is deprecated, though, and it
 *                      will be removed somewhen in the future.
 * @property {string} name  The name chosen by the user.
 * @property {int} school  Usually the numerical id of the group in which this user is a member.
 * @property {string} schoolpath  The path of the school in which this user is a member.
 * @property {string} schoolname  The human-readable name of the school in which this user is a member.
 * @property {?int} jointime  The unix timestamp of the time when this user joined their current group.
 * @property {?boolean} pending  If this user is a group member, this flag indicates whether
 *                               the user has been accepted yet.
 * @property {?boolean} hastraded  Indicates whether the user has traded at least once.
 * @property {number} totalvalue  The total value of the user at the most recent available data point.
 * @property {number} prov_sum    The total sum of provisions for this user at the most recent available data point.
 * @property {?string} giv_name  This user’s given name.
 * @property {?string} fam_name  This user’s family name.
 * @property {number} xp  This user’s experience point count.
 */

/**
 * Represents the information available about a single user in the ranking table,
 * extending {@link module:user~UserEntryBase}.
 * <br>
 * The following variables will be used for brevity:
 * <ul>
 *     <li><math mode="display" xmlns="http://www.w3.org/1998/Math/MathML">
 *         <mrow><msub><mi>P</mi><mn>now</mn></msub> = current possession of follower shares</mrow>
 *     </math></li>
 *     <li><math mode="display" xmlns="http://www.w3.org/1998/Math/MathML">
 *         <mrow><msub><mi>P</mi><mn>past</mn></msub> = past possession of follower shares</mrow>
 *     </math></li>
 *     <li><math mode="display" xmlns="http://www.w3.org/1998/Math/MathML">
 *         <mrow><msub><mi>B</mi><mn>now</mn></msub> = current <abbr title="accumulated">acc.</abbr> value of
 *              bought follower shares</mrow>
 *     </math></li>
 *     <li><math mode="display" xmlns="http://www.w3.org/1998/Math/MathML">
 *         <mrow><msub><mi>B</mi><mn>past</mn></msub> = past <abbr title="accumulated">acc.</abbr> value of
 *              bought follower shares</mrow>
 *     </math></li>
 *     <li><math mode="display" xmlns="http://www.w3.org/1998/Math/MathML">
 *         <mrow><msub><mi>S</mi><mn>now</mn></msub> = current <abbr title="accumulated">acc.</abbr> value of
 *              sold follower shares</mrow>
 *     </math></li>
 *     <li><math mode="display" xmlns="http://www.w3.org/1998/Math/MathML">
 *         <mrow><msub><mi>S</mi><mn>past</mn></msub> = past <abbr title="accumulated">acc.</abbr> value of
 *              sold follower shares</mrow>
 *     </math></li>
 * </ul>
 * 
 * @typedef module:user~RankingEntry
 * @type object
 * 
 * @property {number} past_totalvalue  The total value of the user at the oldest available data point.
 * @property {number} past_prov_sum    The total sum of provisions for this user at the oldest available data point.
 * @property {number} fperf    The relative performance gained via follower shares in the given time span as given by:
 *                             <math mode="display" xmlns="http://www.w3.org/1998/Math/MathML">
 *                                 <mfrac>
 *                                     <mrow><msub><mi>P</mi><mn>now</mn></msub> +
 *                                           <msub><mi>S</mi><mn>now</mn></msub> -
 *                                           <msub><mi>S</mi><mn>past</mn></msub></mrow>
 *                                     <mrow><msub><mi>B</mi><mn>now</mn></msub> -
 *                                           <msub><mi>B</mi><mn>past</mn></msub> +
 *                                           <msub><mi>P</mi><mn>past</mn></msub></mrow>
 *                                 </mfrac>
 *                             </math>
 * @property {number} fperfval An absolute performance measure as given by:
 *                             <math mode="display" xmlns="http://www.w3.org/1998/Math/MathML">
 *                                 <mfrac>
 *                                     <mrow>(<msub><mi>P</mi><mn>now</mn></msub> +
 *                                            <msub><mi>S</mi><mn>now</mn></msub> -
 *                                            <msub><mi>S</mi><mn>past</mn></msub>) -
 *                                           (<msub><mi>B</mi><mn>now</mn></msub> -
 *                                            <msub><mi>B</mi><mn>past</mn></msub> +
 *                                            <msub><mi>P</mi><mn>past</mn></msub>)</mrow>
 *                                     <mrow>max{70 % · default starting value, past total value}</mrow>
 *                                 </mfrac>
 *                             </math>
 */

/**
 * Lists all users and the information necessary for evaluating and displaying rankings.
 * 
 * It might be helpful to understand that none of the evaluation of ranking information
 * is performed on the server side; It is rather gathered and sent to the client,
 * so that it can create various ranking tables from the raw data for a number of ranking
 * criteria and filters.
 * 
 * For each user, the first value history entries after the starting time and last before
 * the end time will be used to provide the requested data.
 * Since not necessarily <em>all</em> users have been registered during the entire period
 * in between, the ranking does <em>not</em> start and end for all users at the same time.
 * 
 * @param {?int} [query.since=0]  The ranking starting time as a unix timestamp.
 * @param {?int} [query.upto=now]  The ranking end time as a unix timestamp.
 * @param {?string} [query.search]  A string to use for filtering by user names and,
 *                                  if permitted by the them, their real names.
 * @param {?int|string} [query.schoolid]  When given, only return users in the group specified
 *                                        by this id or path.
 * @param {?boolean} [query.includeAll=false]  Whether users should be included that are not
 *                                             considered qualified for ranking entries
 *                                             (e.g. without verified e-mail address).
 * 
 * @return {object} Returns with <code>get-ranking-success</code> or a common error code
 *                  and populates <code>.result</code> with a {@link module:user~RankingEntry[]}
 * 
 * @function c2s~get-ranking
 */
User.prototype.getRanking = buscomponent.provideQT('client-get-ranking', function(query, ctx) {
	var self = this;
	
	query.since = parseInt(query.since) || 0;
	query.upto = parseInt(query.upto) || parseInt(Date.now() / 10000) * 10;
	// upto is rounded so that the SQL query cache will be used more effectively
	
	if (parseInt(query.since) != query.since)
		return { code: 'format-error' };
	
	var likestringWhere = '';
	var likestringUnit = [];
	
	var join = 'FROM users AS u ' +
		'JOIN users_data ON users_data.id = u.id ' +
		'LEFT JOIN schoolmembers AS sm ON u.id = sm.uid ' +
		'LEFT JOIN schools AS c ON sm.schoolid = c.id ' +
		'JOIN (SELECT userid, MIN(time) AS min_t, MAX(time) AS max_t FROM valuehistory ' +
			'WHERE time > ? AND time < ? GROUP BY userid) AS locator_va ON u.id = locator_va.userid ' +
		'JOIN valuehistory AS past_va ON past_va.userid = u.id AND past_va.time = locator_va.min_t ' +
		'JOIN valuehistory AS now_va ON now_va.userid = u.id AND now_va.time = locator_va.max_t ';
			
	if (!query.includeAll)
		likestringWhere += ' AND email_verif != 0 ';

	if (query.search) {
		var likestring = '%' + (String(query.search)).replace(/%/g, '\\%') + '%';
		likestringWhere += 'AND ((u.name LIKE ?) OR (realnamepublish != 0 AND (giv_name LIKE ? OR fam_name LIKE ?))) ';
		likestringUnit.push(likestring, likestring, likestring);
	}
	
	return (query.schoolid ? function(cont) {
		join += 'JOIN schools AS p ON c.path LIKE CONCAT(p.path, "/%") OR p.id = c.id ';
		likestringWhere += 'AND (p.id = ? OR p.path = ?) ';
		likestringUnit.push(String(query.schoolid), String(query.schoolid).toLowerCase());
		
		return self.request({name: 'isSchoolAdmin', ctx: ctx, status: ['xadmin'], schoolid: query.schoolid}, cont);
	} : function(cont) { return cont(ctx.access.has('userdb')); })(function(schoolAdminResult) {
		var fullData = schoolAdminResult.ok;
		
		return ctx.query('SELECT u.id AS uid, u.name AS name, ' +
			'c.path AS schoolpath, c.id AS school, c.name AS schoolname, jointime, pending, ' +
			'tradecount != 0 as hastraded, ' + 
			'now_va.totalvalue AS totalvalue, past_va.totalvalue AS past_totalvalue, ' +
			'now_va.wprov_sum + now_va.lprov_sum AS prov_sum, past_va.wprov_sum + past_va.lprov_sum AS past_prov_sum, ' +
			'((now_va.fperf_cur + now_va.fperf_sold - past_va.fperf_sold) / ' +
				'(now_va.fperf_bought - past_va.fperf_bought + past_va.fperf_cur)) AS fperf, ' +
			'((now_va.fperf_cur + now_va.fperf_sold - past_va.fperf_sold) - ' +
				'(now_va.fperf_bought - past_va.fperf_bought + past_va.fperf_cur))/GREATEST(700000000, past_va.totalvalue) AS fperfval, ' +
			(fullData ? '' : 'IF(realnamepublish != 0,giv_name,NULL) AS ') + ' giv_name, ' +
			(fullData ? '' : 'IF(realnamepublish != 0,fam_name,NULL) AS ') + ' fam_name, ' +
			'(SELECT COALESCE(SUM(xp), 0) FROM achievements WHERE achievements.userid = u.id) AS xp ' +
			join + /* needs query.since and query.upto parameters */
			'WHERE hiddenuser != 1 AND deletiontime IS NULL ' +
			likestringWhere,
			[query.since, query.upto].concat(likestringUnit))
	}).then(function(ranking) {
		return { code: 'get-ranking-success', 'result': ranking };
	});
});

/**
 * Represents the information publicly available about a single user including some performance data,
 * extending {@link module:user~UserEntryBase}.
 * @typedef module:user~UserEntry
 * @type object
 * 
 * @property {boolean} schoolpending  Alias of what is called <code>pending</code>.
 * @property {boolean} schooljointime  Alias of what is called <code>jointime</code>.
 * @property {boolean} dschoolid  Alias of what is called <code>schoolid</code>.
 * 
 * @property {int} birthday  A user’s birthday as a unix timestamp.
 * @property {string} desc  A user’s self-chosen description text.
 * @property {number} wprovision  The provision for followers to pay when they
 *                                profit from this leader’s gains (in per cent).
 * @property {number} lprovision  The provision for followers to pay when they
 *                                suffer from this leader’s losses (in per cent).
 * @property {int} lstockid  The stock id associated with this user as a leader.
 * @property {?string} profilepic  A reference to a profile image for this user.
 * @property {int} registerevent  The event id of this user’s registration.
 *                                Useful for commenting onto the user’s pinboard.
 * @property {int} registertime  The unix timestamp of this user’s registration.
 * @property {number} dayfperf  Day following performance. See {@link module:user~RankingEntry}.
 * @property {number} dayoperf  Day non-following performance. See {@link module:user~RankingEntry}.
 * @property {number} weekfperf  Week following performance. See {@link module:user~RankingEntry}.
 * @property {number} weekoperf  Week non-following performance. See {@link module:user~RankingEntry}.
 * @property {number} totalfperf  All-time following performance. See {@link module:user~RankingEntry}.
 * @property {number} totaloperf  All-time non-following performance. See {@link module:user~RankingEntry}.
 * @property {number} freemoney  Money currently available to the user.
 * @property {number} prov_sum  Total earns (or losses, if negative) by acting as a leader
 *                              and receiving provision.
 * @property {number} weekstarttotalvalue  Total value at the start of the week.
 * @property {number} daystarttotalvalue   Total value at the start of the day.
 * @property {?int} f_count  Number of current followers.
 * @property {?int} f_amount  Number of shares currently sold followers.
 * @property {Array} schools  All schools of which this user is a member as <code>{path, id, name}</code> objects.
 * 
 * @property {boolean} isSelf  Indicates whether this user object corresponds to the user which requested it.
 */

/**
 * Return all available information on a single user.
 * 
 * @param {string|int} query.lookfor  The user id or name for which data should be returned.
 *                                    As a special value, '$self' can be used to inspect own data.
 * @param {?boolean} query.nohistory  If true, returns only direct user information;
 *                                    Otherwise, all available information.
 * 
 * @return {object} Returns with <code>get-user-info-success</code>, 
 *                  <code>get-user-info-notfound</code> or a common error code
 *                  and populates <code>.result</code> with a {@link module:user~UserEntry},
 *                  <code>.orders</code> with a trade info list,
 *                  <code>.achievements</code> with an achievement info list,
 *                  <code>.values</code> with finance history data (see also {@link s2c~trade}) and
 *                  <code>.pinboard</code> with a {@link Comment[]} array of pinboard entries.
 * 
 * @function c2s~get-user-info
 */
User.prototype.getUserInfo = buscomponent.provideQT('client-get-user-info', function(query, ctx) {
	var self = this;
	
	return self.getServerConfig().then(function(cfg) {
	
	if (query.lookfor == '$self' && ctx.user)
		query.lookfor = ctx.user.id;
	
	var columns = (ctx.access.has('userdb') || query.lookfor == ctx.user.id ? [
		'u.*', 'ud.*', 'uf.*',
	] : [
		'IF(realnamepublish != 0,giv_name,NULL) AS giv_name',
		'IF(realnamepublish != 0,fam_name,NULL) AS fam_name'
	]).concat([
		'u.id AS uid', 'u.name AS name', 'birthday',
		'sm.pending AS schoolpending', 'sm.schoolid AS dschoolid', 'sm.jointime AS schooljointime',
		'`desc`', 'wprovision', 'lprovision', 'uf.totalvalue', 'delayorderhist',
		'lastvalue', 'daystartvalue', 'weekstartvalue', 'stocks.id AS lstockid',
		'url AS profilepic', 'eventid AS registerevent', 'events.time AS registertime',
		'((uf.fperf_cur + uf.fperf_sold -  day_va.fperf_sold) / (uf.fperf_bought -  day_va.fperf_bought +  day_va.fperf_cur)) AS  dayfperf',
		'((uf.operf_cur + uf.operf_sold -  day_va.operf_sold) / (uf.operf_bought -  day_va.operf_bought +  day_va.operf_cur)) AS  dayoperf',
		'((uf.fperf_cur + uf.fperf_sold - week_va.fperf_sold) / (uf.fperf_bought - week_va.fperf_bought + week_va.fperf_cur)) AS weekfperf',
		'((uf.operf_cur + uf.operf_sold - week_va.operf_sold) / (uf.operf_bought - week_va.operf_bought + week_va.operf_cur)) AS weekoperf',
		'(uf.fperf_cur + uf.fperf_sold) / uf.fperf_bought AS totalfperf',
		'(uf.operf_cur + uf.operf_sold) / uf.operf_bought AS totaloperf',
		'freemoney', 'uf.wprov_sum + uf.lprov_sum AS prov_sum',
		'week_va.totalvalue AS weekstarttotalvalue',
		'day_va.totalvalue  AS daystarttotalvalue'
	]).join(', ');
		
	return ctx.query('SELECT ' + columns + ' FROM users AS u ' +
		'JOIN users_finance AS uf ON u.id = uf.id ' +
		'JOIN users_data AS ud ON u.id = ud.id ' +
		'LEFT JOIN valuehistory AS week_va ON week_va.userid = u.id AND week_va.time = (SELECT MIN(time) FROM valuehistory WHERE userid = u.id AND time > ?) ' +
		'LEFT JOIN valuehistory AS day_va  ON day_va.userid  = u.id AND day_va.time  = (SELECT MIN(time) FROM valuehistory WHERE userid = u.id AND time > ?) ' +
		'LEFT JOIN schoolmembers AS sm ON u.id = sm.uid '+
		'LEFT JOIN stocks ON u.id = stocks.leader '+
		'LEFT JOIN httpresources ON httpresources.user = u.id AND httpresources.role = "profile.image" '+
		'LEFT JOIN events ON events.targetid = u.id AND events.type = "user-register" '+
		'WHERE u.id = ? OR u.name = ?', 
		[Date.parse('Sunday').getTime() / 1000, Date.parse('00:00').getTime() / 1000,
			parseInt(query.lookfor) == query.lookfor ? query.lookfor : -1, String(query.lookfor)]);
	}).then(function(users) {
		if (users.length == 0)
			return { code: 'get-user-info-notfound' };
		
		var xuser = users[0];
		xuser.isSelf = (ctx.user && xuser.uid == ctx.user.uid);
		if (xuser.isSelf) 
			xuser.access = ctx.access.toArray();
		
		assert.ok(xuser.registerevent);
		
		delete xuser.pwhash;
		delete xuser.pwsalt;
		
		return ctx.query('SELECT SUM(amount) AS samount, SUM(1) AS sone ' +
			'FROM depot_stocks AS ds WHERE ds.stockid=?', [xuser.lstockid]).then(function(followers) {
			xuser.f_amount = followers[0].samount || 0;
			xuser.f_count = followers[0].sone || 0;
				
			return ctx.query('SELECT p.name, p.path, p.id FROM schools AS c ' +
				'JOIN schools AS p ON c.path LIKE CONCAT(p.path, "/%") OR p.id = c.id ' + 
				'WHERE c.id = ? ORDER BY LENGTH(p.path) ASC', [xuser.dschoolid]);
		}).then(function(schools) {
			/* do some validation on the schools array.
			 * this is not necessary; however, it may help catch bugs long 
			 * before they actually do a lot of harm.
			 */
			var levelArray = _.map(schools, function(s) { return s.path.replace(/[^\/]/g, '').length; });
			if (_.intersection(levelArray, _.range(1, levelArray.length+1)).length != levelArray.length)
				return self.emitError(new Error('Invalid school chain for user: ' + JSON.stringify(schools)));
			
			xuser.schools = schools;
			if (query.nohistory) 
				return { code: 'get-user-info-success', result: xuser };
		
			ctx.query('SELECT oh.*, l.name AS leadername FROM orderhistory AS oh ' +
				'LEFT JOIN users AS l ON oh.leader = l.id ' + 
				'WHERE userid = ? AND buytime <= (UNIX_TIMESTAMP() - ?) ' + 
				'ORDER BY buytime DESC',
				[xuser.uid, (!ctx.user || (xuser.delayorderhist && xuser.uid != ctx.user.uid && !ctx.access.has('stocks')))
					? cfg.delayOrderHistTime : 0]).then(function(orders) {
				return ctx.query('SELECT * FROM achievements ' +
					'LEFT JOIN events ON events.type="achievement" AND events.targetid = achid ' +
					'WHERE userid = ?', [xuser.uid]);
			}).then(function(achievements) {
				return ctx.query('SELECT time, totalvalue FROM valuehistory WHERE userid = ?', [xuser.uid]);
			}).then(function(values) {
				return ctx.query('SELECT c.*,u.name AS username,u.id AS uid, url AS profilepic, trustedhtml ' + 
					'FROM ecomments AS c ' + 
					'LEFT JOIN users AS u ON c.commenter = u.id ' + 
					'LEFT JOIN httpresources ON httpresources.user = c.commenter AND httpresources.role = "profile.image" ' + 
					'WHERE c.eventid = ?', [xuser.registerevent]);
			}).then(function(comments) {
				return { code: 'get-user-info-success', 
					result: xuser,
					orders: orders,
					achievements: achievements,
					values: values,
					pinboard: comments };
			});
		});
	});
});

/**
 * Regularly called function to perform various cleanup and update tasks.
 * 
 * Flushes outdated sessions out of the system and weekly 
 * removes memberless groups that were not created by 
 * administrative users.
 * 
 * @param {Query} query  A query structure, indicating which actions should be performed
 * @param {Query} query.weekly  Clean up schools without members
 * @param {module:qctx~QContext} ctx  A QContext to provide database access.
 * 
 * @function busreq~regularCallbackUser
 */
User.prototype.regularCallback = buscomponent.provide('regularCallbackUser', ['query', 'ctx'], function(query, ctx) {
	if (ctx.getProperty('readonly'))
		return Q();
	
	return Q.all([
		ctx.query('DELETE FROM sessions WHERE lastusetime + endtimeoffset < UNIX_TIMESTAMP()', []),
		ctx.query('SELECT p.id, p.path, users.access FROM schools AS p ' +
			'JOIN events ON events.type="school-create" AND events.targetid = p.id ' +
			'JOIN users ON users.id = events.srcuser ' +
			'WHERE ' +
			'(SELECT COUNT(uid) FROM schoolmembers WHERE schoolmembers.schoolid = p.id) = 0 AND ' +
			'(SELECT COUNT(*) FROM schools AS c WHERE c.path LIKE CONCAT(p.path, "/%")) = 0', []).then(function(schools) {
			return Q.all(schools.filter(function(school) {
				return !Access.fromJSON(school.access).has('schooldb') &&
					(school.path.replace(/[^\/]/g, '').length == 1 || (query && query.weekly));
			}).map(function(school) {
				return ctx.query('DELETE FROM schools WHERE id = ?', [school.id]);
			}));
		})
	]);
});

/**
 * Verify a user’s e-mail address with the key from the confirmation link.
 * 
 * @param {string} query.uid  The assigned user id.
 * @param {string} query.key  The key from the confirmation link.
 * 
 * @return {object} Returns with <code>email-verify-failure</code>,
 *                  <code>email-verify-already-verified</code>,
 *                  or passes on information to {@link c2s~login}.
 * 
 * @noreadonly
 * @function c2s~emailverif
 */
User.prototype.emailVerify = buscomponent.provideWQT('client-emailverif', function(query, ctx, xdata) {
	var self = this;
	
	var uid = parseInt(query.uid);
	var key = String(query.key);
	
	if (uid != query.uid)
		return { code: 'format-error' };
	
	return ctx.query('SELECT email_verif AS v, 42 AS y, email FROM users WHERE id = ? ' +
	'UNION SELECT COUNT(*) AS v, 41 AS y, "Wulululu" AS email FROM email_verifcodes WHERE userid = ? AND `key` = ?',
		[uid, uid, key], function(res) {
		if (res.length != 2) {
			console.warn('strange email-verif stuff', res);
			return { code: 'email-verify-failure' };
		}
		
		var email = null;
		for (var i = 0; i < res.length; ++i) {
			if (res[i].y == 42) {
				email = res[i].email;
					
				if (res[i].y == 42 && res[i].v != 0) 
					return { code: 'email-verify-already-verified' };
			}
			
			if (res[i].y == 41 && res[i].v < 1 && !ctx.access.has('userdb'))
				return { code: 'email-verify-failure' };
		}
		
		return ctx.query('SELECT COUNT(*) AS c FROM users WHERE email = ? AND email_verif = 1 AND id != ?', [email, uid], function(res) {
			if (res[0].c > 0)
				return { code: 'email-verify-other-already-verified' };
		
			return ctx.query('DELETE FROM email_verifcodes WHERE userid = ?', [uid]).then(function() {
				return ctx.query('UPDATE users SET email_verif = 1 WHERE id = ?', [uid])
			}).then(function() {
				ctx.access.grant('email_verif');
				
				return self.login({
					name: email,
					stayloggedin: true,
				}, new qctx.QContext({access: ctx.access, parentComponent: self}), xdata, true);
			});
		});
	});
});

/**
 * Write session and statistics information to the database.
 * 
 * Sets the session’s last use date to make sure it does not expire.
 * This function usually writes data at most once per minute to 
 * reduce database writes.
 * 
 * @param {module:user~UserEntry} user  The currently active user
 * @param {module:qctx~QContext} ctx  A QContext to provide database access and user information.
 * @param {boolean} force  If true, writes the data even if waiting would have been 
 *                         the normal response.
 * 
 * @function busreq~updateUserStatistics
 */
User.prototype.updateUserStatistics = buscomponent.provide('updateUserStatistics',
	['user', 'ctx', 'force'], function(user, ctx, force)
{
	if (!user)
		return Q();
	
	var now = Date.now();
	var lastSessionUpdate = ctx.getProperty('lastSessionUpdate');
	
	if (((!lastSessionUpdate || (now - lastSessionUpdate) < 60000) && !force) || ctx.getProperty('readonly') || !user) {
		// don't update things yet
		ctx.setProperty('pendingTicks', ctx.getProperty('pendingTicks') + 1);
		
		return Q();
	} else {
		var ticks = ctx.getProperty('pendingTicks');
		ctx.setProperty('pendingTicks', 0);
		ctx.setProperty('lastSessionUpdate', now);
		
		return Q.all([
			ctx.query('UPDATE sessions SET lastusetime = UNIX_TIMESTAMP() WHERE id = ?', [user.sid]),
			ctx.query('UPDATE globalvars SET value = ? + value WHERE name="ticks"', [ticks, user.id])
		]);
	}
});

/**
 * Load information on the current user from the database.
 * 
 * This function is usually one of the first ones called on each client query.
 * 
 * @param {string} key  The current session id.
 * @param {module:qctx~QContext} ctx  A QContext to provide database access and user information.
 * 
 * @return A {module:user~UserEntry} object (or null in case of no match or an expired session).
 * 
 * @function busreq~loadSessionUser
 */
User.prototype.loadSessionUser = buscomponent.provide('loadSessionUser', ['key', 'ctx'], function(key, ctx) {
	var self = this;
	
	var signedLogin = (key[0] == ':');
	
	return Q().then(function() {
		if (!signedLogin)
			return {uid: null, key: key};
		
		// was signed login, e. g. during read-only period
		return self.request({
			name: 'verifySignedMessage',
			msg: key.substr(1),
		}).then(function(msg) {
			var today = parseInt(Date.now() / 86400);
			if (!msg || msg.date <= today - 1) // message at least 24 hours old
				return null;
			
			return {uid: msg.uid, key: msg.sid};
		});
	}).then(function(loginInfo) {
		if (!loginInfo)
			return null;
		
		return ctx.query('SELECT users.*, users_finance.*, users_data.*, users.id AS uid, ' +
			(signedLogin ? '' : 'sessions.id AS sid, ') +
			'schools.path AS schoolpath, schools.id AS school, schools.name AS schoolname, jointime, sm.pending AS schoolpending ' +
			'FROM users ' +
			'JOIN users_finance ON users_finance.id = users.id ' +
			'JOIN users_data ON users_data.id = users.id ' +
			(signedLogin ? '' : 'JOIN sessions ON sessions.uid = users.id ') +
			'LEFT JOIN schoolmembers AS sm ON sm.uid = users.id ' +
			'LEFT JOIN schools ON schools.id = sm.schoolid ' +
			'WHERE ' + (signedLogin ? 'uid = ? ' : '`key` = ? ' +
			(ctx.getProperty('readonly') ? '' : 'AND lastusetime + endtimeoffset > UNIX_TIMESTAMP() ')) +
			'LIMIT 1', [signedLogin ? loginInfo.uid : loginInfo.key])
		.then(function(res) {
			if (res.length == 0) {
				return null;
			}
			
			assert.equal(res.length, 1);
			var user = res[0];
			user.id = user.uid;
			
			assert.ok(user.id == loginInfo.uid || loginInfo.uid === null);
			
			user.realnamepublish = !!user.realnamepublish;
			user.delayorderhist = !!user.delayorderhist;
			
			try {
				user.clientopt = JSON.parse(user.clientopt);
			} catch (e) {
				user.clientopt = {};
			}
			
			if (signedLogin)
				user.sid = loginInfo.key;
			
			return self.updateUserStatistics(user, ctx).then(function() {
				return user;
			});
		});
	});
});

/**
 * Sets up a new user.
 * See {@link module:user~User#updateUser} for detailed documentation,
 * including parameters and possible return codes.
 * 
 * @noreadonly
 * @loginignore
 * @function c2s~register
 */
User.prototype.register = buscomponent.provideWQT('client-register', function(query, ctx, xdata) {
	if (ctx.user !== null)
		return { code: 'already-logged-in' };
	return this.updateUser(query, 'register', ctx, xdata);
});

/**
 * Changes the settings and general information for the current user.
 * See {@link module:user~User#updateUser} for detailed documentation,
 * including parameters and possible return codes.
 * 
 * @noreadonly
 * @function c2s~change-options
 */
User.prototype.changeOptions = buscomponent.provideWQT('client-change-options', function(query, ctx, xdata) {
	return this.updateUser(query, 'change', ctx, xdata);
});

/**
 * Indicates that a user changed their username
 * 
 * @typedef s2c~user-namechange
 * @type {Event}
 * 
 * @property {string} oldname  The user’s name before the change
 * @property {string} newname  The user’s name after the change
 */

/**
 * Indicates that a user changed their leader provisions
 * 
 * @typedef s2c~user-provchange
 * @type {Event}
 * 
 * @property {int} oldwprov  The user’s gain provision before the change
 * @property {int} newwprov  The user’s gain provision after the change
 * @property {int} oldlprov  The user’s loss provision before the change
 * @property {int} newlprov  The user’s loss provision after the change
 */

/**
 * Indicates that a user changed their description text
 * 
 * @typedef s2c~user-descchange
 * @type {Event}
 */

/**
 * Updates or creates the info for the current user.
 * invoked by registering or changing one’s options.
 * 
 * If necessary (in case of registration or when changing the
 * e-mail address), {@link module:user~User#sendRegisterEmail}
 * will be called and determines the return code of this function.
 * 
 * This method is currently in horrible shape and should be refactored.
 * 
 * @return {object} This method can return with the following codes:
 *                  <ul>
 *                      <li><code>reg-too-short-pw</code></li>
 *                      <li><code>reg-name-invalid-char</code></li>
 *                      <li><code>invalid-provision</code></li>
 *                      <li><code>reg-beta-necessary</code></li>
 *                      <li><code>reg-email-already-present</code></li>
 *                      <li><code>reg-name-already-present</code></li>
 *                      <li><code>reg-success</code></li>
 *                      <li><code>reg-unknown-school</code></li>
 *                      <li>
 *                          <code>reg-email-failed</code> as per 
 *                          {@link module:user~User#sendRegisterEmail}
 *                      </li>
 *                      <li>or a common error code</li>
 *                  </ul>
 * 
 * @noreadonly
 * @function module:user~User#updateUser
 */
User.prototype.updateUser = function(query, type, ctx, xdata) {
	var self = this;
	
	return self.getServerConfig().then(function(cfg) {
		var uid = ctx.user !== null ? ctx.user.id : null;
		if (!query.name || !query.email)
			return { code: 'format-error' };
		
		if ((query.password || type != 'change') && (!query.password || query.password.length < 5))
			return { code: 'reg-too-short-pw' };
		
		query.email = String(query.email);
		query.name = String(query.name);
		if (!/^[^\.,@<>\x00-\x20\x7f!"'\/\\$#()^?&{}]+$/.test(query.name) || parseInt(query.name) == query.name)
			return { code: 'reg-name-invalid-char' };
		
		query.giv_name = String(query.giv_name || '');
		query.fam_name = String(query.fam_name || '');
		query.wprovision = parseInt(query.wprovision) || cfg.defaultWProvision;
		query.lprovision = parseInt(query.lprovision) || cfg.defaultLProvision;
		query.birthday = query.birthday ? parseInt(query.birthday) : null;
		query.desc = String(query.desc);
		query.street = query.street ? String(query.street) : null;
		query.town = query.town ? String(query.town) : null;
		query.zipcode = query.zipcode ? String(query.zipcode) : null;
		
		if (query.wprovision < cfg.minWProvision || query.wprovision > cfg.maxWProvision ||
			query.lprovision < cfg.minLProvision || query.lprovision > cfg.maxLProvision) 
			return { code: 'invalid-provision' };
		
		if (!query.school) // e. g., empty string
			query.school = null;
		
		var betakey = query.betakey ? String(query.betakey).split('-') : [0,0];
		
		var conn, res;
		return ctx.startTransaction([
			{ name: 'users', mode: 'w', },
			{ name: 'users_finance', mode: 'w', },
			{ name: 'users_data', mode: 'w', },
			{ name: 'stocks', mode: 'w', },
			{ name: 'betakeys', mode: 'w', },
			{ name: 'inviteaccept', mode: 'w', },
			{ name: 'invitelink', mode: 'r', },
			{ name: 'schoolmembers', mode: 'w', },
			{ name: 'schooladmins', mode: 'w', },
			{ name: 'schools', mode: 'w', },
			{ name: 'stocks', alias: 'stocks1', mode: 'r' }, // feed
			{ name: 'events', mode: 'w' }, // feed
			{ name: 'events_users', mode: 'w' }, // feed
			{ name: 'depot_stocks', mode: 'r' }, // feed
			{ name: 'watchlists', mode: 'r' } // feed
		]).then(function(conn_) {
			conn = conn_;
			return conn.query('SELECT email,name,id FROM users WHERE (email = ? AND email_verif) OR (name = ?) ORDER BY NOT(id != ?)',
				[query.email, query.name, uid]);
		}).then(function(res_) {
			res = res_;
			return conn.query('SELECT `key` FROM betakeys WHERE `id` = ?',
				[betakey[0]]);
		}).then(function(βkey) {
			if (cfg.betakeyRequired && (βkey.length == 0 || βkey[0].key != betakey[1]) && 
				type == 'register' && !ctx.access.has('userdb')) {
				return conn.rollback().then(function() {
					return { code: 'reg-beta-necessary' };
				});
			}
			
			if (res.length > 0 && res[0].id !== uid) {
				return conn.rollback().then(function() {
					if (res[0].email.toLowerCase() == query.email.toLowerCase())
						return { code: 'reg-email-already-present' };
					else
						return { code: 'reg-name-already-present' };
				});
			}
			
			return (query.school !== null ?
				conn.query('SELECT id FROM schools WHERE ? IN (id, name, path)', [String(query.school)])
				: Q([])).then(function(res) {
				return ((res.length == 0 && query.school !== null) ? function(cont) {
					if (parseInt(query.school) == query.school || !query.school) {
						return conn.rollback().then(function() {
							return { code: 'reg-unknown-school' };
						});
					}
					
					return conn.query('INSERT INTO schools (name, path) VALUES(?, CONCAT("/",LOWER(MD5(?))))',
						[String(query.school), String(query.school)]).then(cont);
				} : function(cont) {
					if (query.school !== null) {
						assert.ok(parseInt(query.school) != query.school || query.school == res[0].id);
						query.school = res[0].id;
					}
					
					return cont([]);
				})(function(res) {
					var gainUIDCBs = [];
					
					if (res && res.insertId) {
						// in case school was created
						
						query.school = res.insertId;
						
						gainUIDCBs.push(function() {
							assert.ok(uid != null);
							
							return ctx.feed({'type': 'school-create', 'targetid': res.insertId, 'srcuser': uid, 'conn': conn});
						});
					}
					
					var updateCB = function(res) {
						if (uid === null)
							uid = res.insertId;
						
						assert.ok(uid != null);
<<<<<<< HEAD
			
						return Q.all(gainUIDCBs).then(function() {
							return conn.commit();
						}).then(function() {
							if ((ctx.user && query.email == ctx.user.email) || (ctx.access.has('userdb') && query.nomail))
								return { code: 'reg-success', uid: uid, extra: 'repush' };
=======
						
						for (var i = 0; i < gainUIDCBs.length; ++i)
							gainUIDCBs[i]();

						if ((ctx.user && query.email == ctx.user.email) || (ctx.access.has('userdb') && query.nomail))
							cb('reg-success', {uid: uid}, 'repush');
						else 
							self.sendRegisterEmail(query,
								new qctx.QContext({user: {id: uid, uid: uid}, access: ctx.access,
									parentComponent: self}),
								xdata,
								cb);
					});
				};
				
				var onPWGenerated = function(pwsalt, pwhash) {
					if (type == 'change') {
						conn.query('UPDATE users SET name = ?, pwhash = ?, pwsalt = ?, email = ?, email_verif = ?, ' +
							'delayorderhist = ?, skipwalkthrough = ? WHERE id = ?',
							[String(query.name), pwhash, pwsalt, String(query.email), query.email == ctx.user.email ? 1 : 0, 
							query.delayorderhist ? 1:0, query.skipwalkthrough ? 1:0, uid], function() {
						conn.query('UPDATE users_data SET giv_name = ?, fam_name = ?, realnamepublish = ?, ' +
							'birthday = ?, `desc` = ?, street = ?, zipcode = ?, town = ?, traditye = ?, ' +
							'clientopt = ?, dla_optin = ?, schoolclass = ? WHERE id = ?',
							[String(query.giv_name), String(query.fam_name), query.realnamepublish?1:0,
							query.birthday, String(query.desc), String(query.street),
							String(query.zipcode), String(query.town), JSON.stringify(query.clientopt || {}),
							query.traditye?1:0, query.dla_optin?1:0, String(query.schoolclass || ''), uid], function() {
						conn.query('UPDATE users_finance SET wprovision = ?, lprovision = ? WHERE id = ?',
							[query.wprovision, query.lprovision, uid], updateCB);
						});
						});
						
						if (query.school != ctx.user.school) {
							if (query.school == null)
								conn.query('DELETE FROM schoolmembers WHERE uid = ?', [uid]);
>>>>>>> f83c1762
							else
								return self.sendRegisterEmail(query,
									new qctx.QContext({user: {id: uid, uid: uid}, access: ctx.access,
										parentComponent: self}),
									xdata);
						});
					};
					
					return (query.password ? self.generatePWKey(query.password) :
						Q({salt: ctx.user.pwsalt, hash: ctx.user.pwhash}))
						.then(function(pwdata) {
						if (type == 'change') {
							return conn.query('UPDATE users SET name = ?, pwhash = ?, pwsalt = ?, email = ?, email_verif = ?, ' +
								'delayorderhist = ?, skipwalkthrough = ? WHERE id = ?',
								[String(query.name), pwdata.hash, pwdata.salt,
								String(query.email), query.email == ctx.user.email ? 1 : 0, 
								query.delayorderhist ? 1:0, query.skipwalkthrough ? 1:0, uid]).then(function() {
							return conn.query('UPDATE users_data SET giv_name = ?, fam_name = ?, realnamepublish = ?, ' +
								'birthday = ?, `desc` = ?, street = ?, zipcode = ?, town = ?, traditye = ?, ' +
								'clientopt = ?, dla_optin = ?, schoolclass = ? WHERE id = ?',
								[String(query.giv_name), String(query.fam_name), query.realnamepublish?1:0,
								query.birthday, String(query.desc), String(query.street),
								String(query.zipcode), String(query.town), JSON.stringify(query.clientopt || {}),
								query.traditye?1:0, query.dla_optin?1:0, String(query.schoolclass), uid]);
							}).then(function() {
							return conn.query('UPDATE users_finance SET wprovision = ?, lprovision = ? WHERE id = ?',
								[query.wprovision, query.lprovision, uid]);
							}).then(function() {
							if (query.school != ctx.user.school) {
								if (query.school == null)
									return conn.query('DELETE FROM schoolmembers WHERE uid = ?', [uid]);
								else
									return conn.query('REPLACE INTO schoolmembers (uid, schoolid, pending, jointime) '+
										'VALUES(?, ?, ' + (ctx.access.has('schooldb') ? '0' :
											'((SELECT COUNT(*) FROM schooladmins WHERE schoolid = ? AND status="admin") > 0)') + ', UNIX_TIMESTAMP())',
										[uid, String(query.school), String(query.school)]);
								
								if (ctx.user.school != null) 
									return conn.query('DELETE FROM schooladmins WHERE uid = ? AND schoolid = ?', [uid, ctx.user.school]);
							}
							}).then(function() {
							if (query.name != ctx.user.name) {
								return ctx.feed({
									'type': 'user-namechange',
									'targetid': uid,
									'srcuser': uid,
									'json': {'oldname': ctx.user.name, 'newname': query.name},
									'conn': conn
								}).then(function() {
									return conn.query('UPDATE stocks SET name = ? WHERE leader = ?', ['Leader: ' + query.name, uid]);
								});
							}
							}).then(function() {
							if (query.wprovision != ctx.user.wprovision || query.lprovision != ctx.user.lprovision)
								return ctx.feed({'type': 'user-provchange', 'targetid': uid, 'srcuser': uid, json:
									{'oldwprov': ctx.user.wprovision, 'newwprov': query.wprovision,
									 'oldlprov': ctx.user.lprovision, 'newlprov': query.lprovision}, 'conn': conn});
							}).then(function() {
							if (query.desc != ctx.user.desc)
								return ctx.feed({'type': 'user-descchange', 'targetid': uid, 'srcuser': uid, 'conn': conn});
							}).then(updateCB);
						} else {
							var inv = {};
							return (query.betakey ?
								conn.query('DELETE FROM betakeys WHERE id = ?', [betakey[0]]) :
								Q(null)).then(function() {
							if (!query.invitekey)
								return;
							
							return conn.query('SELECT * FROM invitelink WHERE `key` = ?', [String(query.invitekey)]).then(function() {
								if (invres.length == 0)
									return;
								
								assert.equal(invres.length, 1);
								
								inv = invres[0];
								if (inv.schoolid && !query.school || parseInt(query.school) == parseInt(inv.schoolid)) {
									query.school = inv.schoolid;
									inv.__schoolverif__ = 1;
								}
								
								gainUIDCBs.push(function() {
									return conn.query('INSERT INTO inviteaccept (iid, uid, accepttime) VALUES(?, ?, UNIX_TIMESTAMP())', [inv.id, uid]);
								});
							});
							}).then(function() {
								return conn.query('INSERT INTO users ' +
									'(name, delayorderhist, pwhash, pwsalt, email, email_verif, registertime)' +
									'VALUES (?, ?, ?, ?, ?, ?, UNIX_TIMESTAMP())',
									[String(query.name), query.delayorderhist?1:0, pwdata.hash, pwdata.salt,
									String(query.email), (inv.email && inv.email == query.email) ? 1 : 0]);
							}).then(function(res) {
								uid = res.insertId;
								return conn.query('INSERT INTO users_data (id, giv_name, fam_name, realnamepublish, traditye, ' +
									'street, zipcode, town, schoolclass) VALUES (?, ?, ?, ?, ?, ?, ?, ?, ?); ' +
									'INSERT INTO users_finance(id, wprovision, lprovision, freemoney, totalvalue) '+
									'VALUES (?, ?, ?, ?, ?)',
									[uid, String(query.giv_name), String(query.fam_name), query.realnamepublish?1:0,
									query.traditye?1:0, String(query.street), String(query.zipcode), String(query.town),
									String(query.schoolclass || ''),
									uid, cfg.defaultWProvision, cfg.defaultLProvision,
									cfg.defaultStartingMoney, cfg.defaultStartingMoney]);
							}).then(function() {
								return ctx.feed({'type': 'user-register', 'targetid': uid, 'srcuser': uid, 'conn': conn});
							}).then(function() {
								return conn.query('INSERT INTO stocks (stockid, leader, name, exchange, pieces) VALUES(?, ?, ?, ?, 100000000)',
									['__LEADER_' + uid + '__', uid, 'Leader: ' + query.name, 'tradity']);
							}).then(function() {
								if (query.school) {
									return conn.query('INSERT INTO schoolmembers (uid, schoolid, pending, jointime) ' +
										'VALUES(?, ?, ' + 
										(inv.__schoolverif__ ? '1' : '((SELECT COUNT(*) FROM schooladmins WHERE schoolid = ? AND status="admin") > 0) ') +
										', UNIX_TIMESTAMP())',
										[uid, String(query.school), String(query.school)]);
								}
							}).then(_.bind(updateCB, self, res));
						}
					});
				});
			});
		});
	});
};

/**
 * Resets the current user financially into their initial state.
 * This is only available for users with appropiate privileges
 * or when resets are allowed (config option <code>.resetAllowed</code>)
 * 
 * @return {object}  Returns with <code>reset-user-success</code> or
 *                   a common error code.
 * 
 * @noreadonly
 * @function c2s~reset-user
 */
User.prototype.resetUser = buscomponent.provideWQT('client-reset-user', function(query, ctx) {
	var self = this;
	
	return self.getServerConfig().then(function(cfg) {
		if (!cfg.resetAllowed && !ctx.access.has('userdb'))
			return { code: 'permission-denied' };
		
		assert.ok(ctx.user);
		assert.ok(ctx.access);
		
		return ctx.query('DELETE FROM depot_stocks WHERE userid = ?', [ctx.user.uid]).then(function() {
			return ctx.query('UPDATE users_finance SET freemoney = ?, totalvalue = ?, ' +
				'fperf_bought = 0, fperf_cur = 0, fperf_sold = 0, ' + 
				'operf_bought = 0, operf_cur = 0, operf_sold = 0, ' + 
				'wprov_sum = 0, lprov_sum = 0 ' + 
				'WHERE id = ?', [cfg.defaultStartingMoney, cfg.defaultStartingMoney, ctx.user.uid]);
		}).then(function() {
			return self.request({name: 'sellAll', query: query, ctx: ctx});
		}).then(function() {
			var val = cfg.defaultStartingMoney / 1000;
			return ctx.query('UPDATE stocks SET lastvalue = ?, ask = ?, bid = ?, ' +
					'daystartvalue = ?, weekstartvalue = ?, lastchecktime = UNIX_TIMESTAMP() WHERE leader = ?',
					[val, val, val, val, val, ctx.user.uid]);
		}).then(function() {
			return ctx.query('DELETE FROM valuehistory WHERE userid = ?', [ctx.user.uid]);
		}).then(function() {
			return ctx.feed({'type': 'user-reset', 'targetid': ctx.user.uid, 'srcuser': ctx.user.uid});
		}).then(function() {
			return self.request({name: 'dqueriesResetUser', ctx: ctx});
		}).then(function() {
			return { code: 'reset-user-success' };
		});
	});
});

/**
 * Resets the current user’s password.
 * Currently, a new password is mailed to the user; This will change
 * due to #268 into sending a link to a password reset page.
 * 
 * @return {object}  Returns with <code>password-reset-success</code>, 
 *                   <code>password-reset-notfound</code>, or
 *                   a common error code.
 * 
 * @loginignore
 * @noreadonly
 * @function c2s~password-reset
 */
User.prototype.passwordReset = buscomponent.provideWQT('client-password-reset', function(query, ctx) {
	var self = this;
	
	if (ctx.user)
		return { code: 'already-logged-in' };
	
	var name = String(query.name);
	
	return ctx.query('SELECT id, email FROM users WHERE name = ? OR email = ? AND deletiontime IS NULL LIMIT 1',
		[name, name]).then(function(res) {
		if (res.length == 0)
			return { code: 'password-reset-notfound' };
		
		var u = res[0];
		assert.ok(u);
		
		return Q.nfcall(crypto.randomBytes, 6).then(function(buf) {
			var pw = buf.toString('hex');
			return self.generatePWKey(pw);
		}).then(function(pwdata) {
			return ctx.query('UPDATE users SET pwsalt = ?, pwhash = ? WHERE id = ?', [pwdata.salt, pwdata.hash, u.id]);
		}).then(function() {
			return self.request({name: 'sendTemplateMail', 
				template: 'password-reset-email.eml',
				ctx: ctx,
				variables: {'password': pw, 'username': query.name, 'email': u.email},
			});
		}).then(function() {
			return { code: 'password-reset-success' };
		});
	});
});

/**
 * Returns basic information on an invitation key.
 * 
 * @return {object}  Returns with <code>get-invitekey-info-notfound</code>
 *                   or <code>get-invitekey-info-success</code> and, in the
 *                   latter case, sets <code>.result.email</code> and 
 *                   <code>.result.schoolid</code> appropiately.
 * 
 * @function c2s~get-invitekey-info
 */
User.prototype.getInviteKeyInfo = buscomponent.provideQT('client-get-invitekey-info', function(query, ctx) {
	var self = this;
	
	return ctx.query('SELECT email, schoolid FROM invitelink WHERE `key` = ?', [String(query.invitekey)]).then(function(res) {
		if (res.length == 0) {
			return { code: 'get-invitekey-info-notfound' };
		}
	
		return self.getServerConfig().then(function(cfg) {
			assert.equal(res.length, 1);
			
			res[0].url = cfg.varReplace(cfg.inviteurl.replace(/\{\$key\}/g, query.invitekey));
			
			return { code: 'get-invitekey-info-success', result: res[0] };
		});
	});
});

/**
 * See {@link c2s~create-invite-link} for specifications.
 * 
 * @noreadonly
 * @function busreq~createInviteLink
 */
User.prototype.createInviteLink = buscomponent.provideWQT('createInviteLink', function(query, ctx) {
	var self = this;
	ctx = ctx.clone(); // so we can’t lose the user object during execution
	
	return self.getServerConfig().then(function(cfg) {
		query.email = query.email ? String(query.email) : null;
		
		if (!ctx.access.has('userdb')) {
			if (query.email && !/([\w_+.-]+)@([\w.-]+)$/.test(query.email))
				return { code: 'create-invite-link-invalid-email' };
			
			if (!ctx.access.has('email_verif'))
				return { code: 'create-invite-link-not-verif' };
		}
		
		var sendKeyToCaller = ctx.access.has('userdb');
		
		return Q.nfcall(crypto.randomBytes, 16).then(function(buf) {
			var key = buf.toString('hex');
			return ctx.query('INSERT INTO invitelink ' +
				'(uid, `key`, email, ctime, schoolid) VALUES ' +
				'(?, ?, ?, UNIX_TIMESTAMP(), ?)', 
				[ctx.user.id, key, query.email, query.schoolid ? parseInt(query.schoolid) : null]);
		}).then(function() {
			var url = cfg.varReplace(cfg.inviteurl.replace(/\{\$key\}/g, key));
		
			if (query.email) {
				return self.sendInviteEmail({
					sender: ctx.user,
					email: query.email,
					url: url
				}, ctx);
			} else {
				sendKeyToCaller = true;
				return { code: 'create-invite-link-success' };
			}
		}).then(function(ret) {
			var ret = { code: codeContainer.status };
			
			if (sendKeyToCaller) {
				ret.url = url;
				ret.key = key; 
			}
		});
	});
});

exports.User = User;

})();<|MERGE_RESOLUTION|>--- conflicted
+++ resolved
@@ -1019,51 +1019,12 @@
 							uid = res.insertId;
 						
 						assert.ok(uid != null);
-<<<<<<< HEAD
 			
 						return Q.all(gainUIDCBs).then(function() {
 							return conn.commit();
 						}).then(function() {
 							if ((ctx.user && query.email == ctx.user.email) || (ctx.access.has('userdb') && query.nomail))
 								return { code: 'reg-success', uid: uid, extra: 'repush' };
-=======
-						
-						for (var i = 0; i < gainUIDCBs.length; ++i)
-							gainUIDCBs[i]();
-
-						if ((ctx.user && query.email == ctx.user.email) || (ctx.access.has('userdb') && query.nomail))
-							cb('reg-success', {uid: uid}, 'repush');
-						else 
-							self.sendRegisterEmail(query,
-								new qctx.QContext({user: {id: uid, uid: uid}, access: ctx.access,
-									parentComponent: self}),
-								xdata,
-								cb);
-					});
-				};
-				
-				var onPWGenerated = function(pwsalt, pwhash) {
-					if (type == 'change') {
-						conn.query('UPDATE users SET name = ?, pwhash = ?, pwsalt = ?, email = ?, email_verif = ?, ' +
-							'delayorderhist = ?, skipwalkthrough = ? WHERE id = ?',
-							[String(query.name), pwhash, pwsalt, String(query.email), query.email == ctx.user.email ? 1 : 0, 
-							query.delayorderhist ? 1:0, query.skipwalkthrough ? 1:0, uid], function() {
-						conn.query('UPDATE users_data SET giv_name = ?, fam_name = ?, realnamepublish = ?, ' +
-							'birthday = ?, `desc` = ?, street = ?, zipcode = ?, town = ?, traditye = ?, ' +
-							'clientopt = ?, dla_optin = ?, schoolclass = ? WHERE id = ?',
-							[String(query.giv_name), String(query.fam_name), query.realnamepublish?1:0,
-							query.birthday, String(query.desc), String(query.street),
-							String(query.zipcode), String(query.town), JSON.stringify(query.clientopt || {}),
-							query.traditye?1:0, query.dla_optin?1:0, String(query.schoolclass || ''), uid], function() {
-						conn.query('UPDATE users_finance SET wprovision = ?, lprovision = ? WHERE id = ?',
-							[query.wprovision, query.lprovision, uid], updateCB);
-						});
-						});
-						
-						if (query.school != ctx.user.school) {
-							if (query.school == null)
-								conn.query('DELETE FROM schoolmembers WHERE uid = ?', [uid]);
->>>>>>> f83c1762
 							else
 								return self.sendRegisterEmail(query,
 									new qctx.QContext({user: {id: uid, uid: uid}, access: ctx.access,
@@ -1087,7 +1048,7 @@
 								[String(query.giv_name), String(query.fam_name), query.realnamepublish?1:0,
 								query.birthday, String(query.desc), String(query.street),
 								String(query.zipcode), String(query.town), JSON.stringify(query.clientopt || {}),
-								query.traditye?1:0, query.dla_optin?1:0, String(query.schoolclass), uid]);
+								query.traditye?1:0, query.dla_optin?1:0, String(query.schoolclass || ''), uid]);
 							}).then(function() {
 							return conn.query('UPDATE users_finance SET wprovision = ?, lprovision = ? WHERE id = ?',
 								[query.wprovision, query.lprovision, uid]);
