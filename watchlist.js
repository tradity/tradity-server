(function () { "use strict";

var _ = require('lodash');
var util = require('util');
var assert = require('assert');
var buscomponent = require('./stbuscomponent.js');

/**
 * Provides methods for loading and changing user watchlists.
 * 
 * @public
 * @module watchlist
 */

/**
 * Main object of the {@link module:watchlist} module
 * @public
 * @constructor module:watchlist~Watchlist
 * @augments module:stbuscomponent~STBusComponent
 */
function Watchlist () {
	Watchlist.super_.apply(this, arguments);
};

util.inherits(Watchlist, buscomponent.BusComponent);

/**
 * Indicates that one user added a stock or another user to their watchlist.
 * 
 * @typedef s2c~watch-add
 * @type {Event}
 * 
 * @property {int} watched  The numerical ID of the watched stock
 * @property {?int} watcheduser  The numerical ID of the watched leader
 * @property {?string} watchedname  The name chosen by the watched leader
 */

/**
 * Adds a stock to the current user’s watchlist.
 * 
 * @param {string} query.stockid  The numerical stock id of the stock to be added.
 * 
 * @return {object} Returns with <code>watchlist-add-notfound</code>,
 *                  <code>watchlist-add-self</code> or <code>watchlist-add-success</code>.
 * 
 * @noreadonly
 * @function c2s~watchlist-add
 */
Watchlist.prototype.watchlistAdd = buscomponent.provideWQT('client-watchlist-add', function(query, ctx) {
	return ctx.query('SELECT stockid, users.id AS uid, users.name, bid FROM stocks ' +
		'LEFT JOIN users ON users.id = stocks.leader WHERE stocks.id = ?',
		[String(query.stockid)]).then(function(res) {
		if (res.length == 0)
			return { code: 'watchlist-add-notfound' };
		var uid = res[0].uid;
		if (uid == ctx.user.id)
			return { code: 'watchlist-add-self' };
		
		return ctx.query('REPLACE INTO watchlists ' +
			'(watcher, watchstarttime, watchstartvalue, watched) '+
			'VALUES(?, UNIX_TIMESTAMP(), ?, ?)',
			[ctx.user.id, res[0].bid, String(query.stockid)]).then(function(r) {
			return ctx.feed({
				type: 'watch-add',
				targetid: r.insertId,
				srcuser: ctx.user.id,
				json: {
					watched: query.stockid, 
					watcheduser: uid,
					watchedname: res[0].name
				},
				feedusers: uid ? [uid] : []
			}, function() {
				cb('watchlist-add-success');
			});
<<<<<<< HEAD
		}).then(function() {
			return { code: 'watchlist-add-success' };
=======
>>>>>>> d4eb87c8
		}); 
	});
});

/**
 * Indicates that one user removed a stock or another user from their watchlist.
 * 
 * @typedef s2c~watch-add
 * @type {Event}
 * 
 * @property {int} watched  The numerical ID of the watched stock
 */

/**
 * Removes an entry to the current user’s watchlist.
 * 
 * @param {string} query.stockid  The numerical stock id of the stock to be added.
 * 
 * @return {object} Returns with <code>watchlist-remove-success</code>.
 * 
 * @noreadonly
 * @function c2s~watchlist-remove
 */
Watchlist.prototype.watchlistRemove = buscomponent.provideWQT('client-watchlist-remove', function(query, ctx) {
	return ctx.query('DELETE FROM watchlists WHERE watcher = ? AND watched = ?', [ctx.user.id, String(query.stockid)]).then(function() {
		return ctx.feed({
			type: 'watch-remove',
			targetid: null,
			srcuser: ctx.user.id,
			json: { watched: String(query.stockid) }
		}, function() {
			cb('watchlist-remove-success');
		});
<<<<<<< HEAD
	}).then(function() {
		return { code: 'watchlist-remove-success' };
	});
=======
	}); 
>>>>>>> d4eb87c8
});


/**
 * Represents a single watchlist entry.
 * @typedef module:watchlist~StockRecord
 * @type object
 * 
 * @property {?string} username  The name of the leader if this refers to a leader stock.
 * @property {?int} uid  The numerical id of the leader if this refers to a leader stock.
 * @property {number} watchstartvalue  The stock (bid) value when this
 *                                     entry was added to the watchlist.
 * @property {int} watchstarttime  Unix timestamp of the addition of this
 *                                 entry to the watchlist.
 * @property {boolean} friends  Indicates whether the leader and the user watch each other.
 * @property {int} lastactive  If <code>friends</code> is true and the watched user
 *                             has an active session, this is that sessions last activity
 *                             timestamp.
 */

/**
 * Returns all entries of the current user’s watchlist.
 * 
 * @return {object} Returns with <code>watchlist-show-success</code>
 *                  and populates <code>.results</code> with a
 *                  {@link module:watchlist~WatchlistEntry[]}
 * 
 * @function c2s~watchlist-show
 */
Watchlist.prototype.watchlistShow = buscomponent.provideQT('client-watchlist-show', function(query, ctx) {
	return ctx.query('SELECT s.*, s.name AS stockname, users.name AS username, users.id AS uid, w.watchstartvalue, w.watchstarttime, ' +
		'lastusetime AS lastactive, IF(rw.watched IS NULL, 0, 1) AS friends ' +
		'FROM watchlists AS w ' +
		'JOIN stocks AS s ON w.watched = s.id ' +
		'JOIN stocks AS rs ON rs.leader = w.watcher ' +
		'LEFT JOIN users ON users.id = s.leader ' +
		'LEFT JOIN watchlists AS rw ON rw.watched = rs.id AND rw.watcher = s.leader ' +
		'LEFT JOIN sessions ON sessions.lastusetime = (SELECT MAX(lastusetime) FROM sessions WHERE uid = rw.watched) AND sessions.uid = rw.watched ' +
		'WHERE w.watcher = ?', [ctx.user.id]).then(function(res) {
		return { code: 'watchlist-show-success', 'results': res };
	});
});

exports.Watchlist = Watchlist;

})();<|MERGE_RESOLUTION|>--- conflicted
+++ resolved
@@ -70,14 +70,9 @@
 					watchedname: res[0].name
 				},
 				feedusers: uid ? [uid] : []
-			}, function() {
-				cb('watchlist-add-success');
 			});
-<<<<<<< HEAD
 		}).then(function() {
 			return { code: 'watchlist-add-success' };
-=======
->>>>>>> d4eb87c8
 		}); 
 	});
 });
@@ -108,16 +103,10 @@
 			targetid: null,
 			srcuser: ctx.user.id,
 			json: { watched: String(query.stockid) }
-		}, function() {
-			cb('watchlist-remove-success');
 		});
-<<<<<<< HEAD
 	}).then(function() {
 		return { code: 'watchlist-remove-success' };
 	});
-=======
-	}); 
->>>>>>> d4eb87c8
 });
 
 
