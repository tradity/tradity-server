(function () { "use strict";

var _ = require('underscore');
var util = require('util');
var hash = require('mhash').hash;
var crypto = require('crypto');
var assert = require('assert');
var buscomponent = require('./bus/buscomponent.js');
var Access = require('./access.js').Access;
var qctx = require('./qctx.js');
require('datejs');

function UserDB () {
}

util.inherits(UserDB, buscomponent.BusComponent);

UserDB.prototype.generatePWKey = function(pw, cb) {
	crypto.randomBytes(16, function(ex, buf) {
		var pwsalt = buf.toString('hex');
		var pwhash = hash('sha256', pwsalt + pw);
		cb(pwsalt, pwhash);
	});
};

UserDB.prototype.sendInviteEmail = function(data, cb) {
	var self = this;
	
	self.request({name: 'readEMailTemplate', 
		template: 'invite-email.eml',
		variables: {'sendername': data.sender.name, 'sendermail': data.sender.email, 'email': data.email, 'url': data.url}
	}, function(opt) {
		self.request({name: 'sendMail', opt: opt}, function(error, resp) {
			if (error) {
				cb('create-invite-link-failed');
				self.emitError(error);
			} else {
				cb('create-invite-link-success');
			}
		});
	});
};

UserDB.prototype.sendRegisterEmail = function(data, ctx, xdata, cb) {
	var self = this;
	
	ctx.access.drop('email_verif');
	
	self.login({
		name: data.email,
		stayloggedin: true,
		__ignore_password__: true
	}, ctx, xdata, function(code, loginResp) {
		assert.equal(code, 'login-success');
		
		crypto.randomBytes(16, function(ex, buf) {
			var key = buf.toString('hex');
			
			ctx.query('INSERT INTO email_verifcodes (`userid`, `time`, `key`) VALUES(?, UNIX_TIMESTAMP(), ?)', 
				[ctx.user.id, key], function(res) {

				self.getServerConfig(function(cfg) {
					var url = cfg.regurl.replace(/\{\$key\}/g, key).replace(/\{\$uid\}/g, ctx.user.id).replace(/\{\$hostname\}/g, cfg.hostname);
					
					self.request({name: 'readEMailTemplate', 
						template: 'register-email.eml',
						variables: {'url': url, 'username': data.name, 'email': data.email}
					}, function(opt) {
						self.request({name: 'sendMail', opt: opt}, function (error, resp) {
							if (error) {
								cb('reg-email-failed', loginResp, 'repush');
								self.emitError(error);
							} else {
								cb('reg-success', loginResp, 'repush');
							}
						});
					});
				});
			});
		});
	});
};

UserDB.prototype.listPopularStocks = buscomponent.provideQT('client-list-popular-stocks', function(query, ctx, cb) {
	ctx.query('SELECT oh.stocktextid AS stockid, oh.stockname, ' +
		'SUM(ABS(money)) AS moneysum, ' +
		'SUM(ABS(money) / (UNIX_TIMESTAMP() - buytime + 300)) AS wsum ' +
		'FROM orderhistory AS oh ' +
		'GROUP BY stocktextid ORDER BY wsum DESC LIMIT 20', [], function(popular) {
		cb('list-popular-stocks-success', {'results': popular});
	});
});

UserDB.prototype.login = buscomponent.provideQTX('client-login', function(query, ctx, xdata, cb) {
	var self = this;
	
	var name = String(query.name);
	var pw = String(query.pw);
	
	ctx.query('SELECT * FROM users WHERE (email = ? OR name = ?) AND deletiontime IS NULL ORDER BY id DESC', [name, name], function(res) {
		if (res.length == 0) {
			cb('login-badname');
			return;
		}
		
		var uid = res[0].id;
		var pwsalt = res[0].pwsalt;
		var pwhash = res[0].pwhash;
		if (pwhash != hash('sha256', pwsalt + pw) && !query.__ignore_password__) {
			cb('login-wrongpw');
			return;
		}
		
		crypto.randomBytes(16, function(ex, buf) {
			self.getServerConfig(function(cfg) {
				var key = buf.toString('hex');
				
				self.regularCallback({}, ctx);
				
				ctx.query('INSERT INTO logins(cdid, ip, logintime, uid, headers) VALUES(?, ?, UNIX_TIMESTAMP(), ?, ?)',
					[xdata.cdid, xdata.remoteip, uid, JSON.stringify(xdata.hsheaders)], function() {
				ctx.query('INSERT INTO sessions(uid, `key`, logintime, lastusetime, endtimeoffset)' +
					'VALUES(?, ?, UNIX_TIMESTAMP(), UNIX_TIMESTAMP(), ?)',
					[uid, key, query.stayloggedin ? cfg.stayloggedinTime : cfg.normalLoginTime], function(res) {
						cb('login-success', {key: key, uid: uid}, 'repush');
				});
				});
			});
		});
	});
});

UserDB.prototype.logout = buscomponent.provideQT('logout', function(query, ctx, cb) {
	ctx.query('DELETE FROM sessions WHERE `key` = ?', [String(query.key)], function() {
		cb('logout-success');
	});
});

UserDB.prototype.getRanking = buscomponent.provideQT('client-get-ranking', function(query, ctx, cb) {
	var self = this;
	
	query.startindex = parseInt(query.startindex) || 0;
	query.endindex = parseInt(query.endindex) || (1 << 20);
<<<<<<< HEAD
	query.since = parseInt(query.since);
	query.upto = parseInt(query.upto);
	
	if (!query.since)
		query.since = 0;
	if (!query.upto)
		query.upto = Date.now()/1000;
=======
	query.since = parseInt(query.since) || 0;
	query.upto = parseInt(query.upto) || (Date.now() / 1000);
>>>>>>> 0e5fe44c
	
	if (parseInt(query.since) != query.since)
		return cb('format-error');
	
	var likestringWhere = '';
	var likestringUnit = [];
	
	var join = 'FROM users AS u ' +
		'LEFT JOIN schoolmembers AS sm ON u.id = sm.uid ' +
		'LEFT JOIN schools AS c ON sm.schoolid = c.id ' +
		'JOIN valuehistory AS past_va ON past_va.userid = u.id ' +
		'JOIN (SELECT userid, MIN(time) AS t FROM valuehistory WHERE time > ? GROUP BY userid) AS past_locator_va ' +
			'ON past_va.userid = past_locator_va.userid AND past_va.time = past_locator_va.t ' +
		'JOIN valuehistory AS now_va ON now_va.userid = u.id ' +
		'JOIN (SELECT userid, MAX(time) AS t FROM valuehistory WHERE time < ? GROUP BY userid) AS now_locator_va ' +
			'ON now_va.userid = now_locator_va.userid AND now_va.time = now_locator_va.t ';
			
	if (!query.includeAll) 
		likestringWhere += ' AND email_verif != 0 ';

	if (query.search) {
		var likestring = '%' + (String(query.search)).replace(/%/g, '\\%') + '%';
		likestringWhere += 'AND ((u.name LIKE ?) OR (realnamepublish != 0 AND (giv_name LIKE ? OR fam_name LIKE ?))) ';
		likestringUnit.push(likestring, likestring, likestring);
	}
	
	(query.schoolid ? function(cont) {
		join += 'JOIN schools AS p ON c.path LIKE CONCAT(p.path, "/%") OR p.id = c.id ';
		likestringWhere += 'AND (p.id = ? OR p.path = ?) ';
		likestringUnit.push(String(query.schoolid), String(query.schoolid));
		
		self.request({name: 'isSchoolAdmin', ctx: ctx, status: ['xadmin'], schoolid: query.schoolid}, function(ok) {
			cont(ok);
		});
	} : function(cont) { cont(ctx.access.has('userdb')); })(function(fulldata) {
		ctx.query('SELECT u.id AS uid, u.name AS name, c.path AS schoolpath, c.id AS school, c.name AS schoolname, jointime, pending, ' +
			'tradecount != 0 as hastraded, ' + 
			'now_va.totalvalue AS totalvalue, past_va.totalvalue AS past_totalvalue, ' +
			'now_va.wprov_sum + now_va.lprov_sum AS prov_sum, past_va.wprov_sum + past_va.lprov_sum AS past_prov_sum, ' +
			'((now_va.fperf_cur + now_va.fperf_sold - past_va.fperf_sold) / (now_va.fperf_bought - past_va.fperf_bought + past_va.fperf_cur)) AS fperf, ' +
			'((now_va.fperf_cur + now_va.fperf_sold - past_va.fperf_sold) - (now_va.fperf_bought - past_va.fperf_bought + past_va.fperf_cur))/GREATEST(700000000, past_va.totalvalue) AS fperfval, ' +
			(fulldata ? '' : 'IF(realnamepublish != 0,giv_name,NULL) AS ') + ' giv_name, ' +
			(fulldata ? '' : 'IF(realnamepublish != 0,fam_name,NULL) AS ') + ' fam_name, ' +
			'(SELECT SUM(xp) FROM achievements WHERE achievements.userid = u.id) AS xp ' +
			join + /* needs query.since parameter */
			'WHERE hiddenuser != 1 AND deletiontime IS NULL ' +
			likestringWhere +
			'LIMIT ?, ?', 
			[query.since, query.upto].concat(likestringUnit).concat([query.startindex, query.endindex - query.startindex]),
		function(ranking) {
			cb('get-ranking-success', {'result': ranking});
		});
	});
});

UserDB.prototype.getUserInfo = buscomponent.provideQT('client-get-user-info', function(query, ctx, cb) {
	var self = this;
	
	self.getServerConfig(function(cfg) {
	
	if (query.lookfor == '$self' && ctx.user)
		query.lookfor = ctx.user.id;
	
	var columns = (ctx.access.has('userdb') || query.lookfor == ctx.user.id ? [
		'u.*'
	] : [
		'IF(realnamepublish != 0,giv_name,NULL) AS giv_name',
		'IF(realnamepublish != 0,fam_name,NULL) AS fam_name'
	]).concat([
		'u.id AS uid', 'u.name AS name', 'birthday',
		'sm.pending AS schoolpending', 'sm.schoolid AS dschoolid', 'sm.jointime AS schooljointime',
		'`desc`', 'wprovision', 'lprovision', 'u.totalvalue', 'delayorderhist',
		'lastvalue', 'daystartvalue', 'weekstartvalue', 'stocks.id AS lstockid',
		'url AS profilepic', 'eventid AS registerevent', 'events.time AS registertime',
		'((u.fperf_cur + u.fperf_sold -  day_va.fperf_sold) / (u.fperf_bought -  day_va.fperf_bought +  day_va.fperf_cur)) AS  dayfperf',
		'((u.operf_cur + u.operf_sold -  day_va.operf_sold) / (u.operf_bought -  day_va.operf_bought +  day_va.operf_cur)) AS  dayoperf',
		'((u.fperf_cur + u.fperf_sold - week_va.fperf_sold) / (u.fperf_bought - week_va.fperf_bought + week_va.fperf_cur)) AS weekfperf',
		'((u.operf_cur + u.operf_sold - week_va.operf_sold) / (u.operf_bought - week_va.operf_bought + week_va.operf_cur)) AS weekoperf',
		'(u.fperf_cur + u.fperf_sold) / u.fperf_bought AS totalfperf',
		'(u.operf_cur + u.operf_sold) / u.operf_bought AS totaloperf',
		'freemoney', 'u.wprov_sum + u.lprov_sum AS prov_sum',
		'week_va.totalvalue AS weekstarttotalvalue',
		'day_va.totalvalue  AS daystarttotalvalue'
	]).join(', ');
		
	ctx.query('SELECT ' + columns + ' FROM users AS u '+
		'LEFT JOIN valuehistory AS week_va ON week_va.userid = u.id AND week_va.time = (SELECT MIN(time) FROM valuehistory WHERE userid = u.id AND time > ?) ' +
		'LEFT JOIN valuehistory AS day_va  ON day_va.userid  = u.id AND day_va.time  = (SELECT MIN(time) FROM valuehistory WHERE userid = u.id AND time > ?) ' +
		'LEFT JOIN schoolmembers AS sm ON u.id = sm.uid '+
		'LEFT JOIN stocks ON u.id = stocks.leader '+
		'LEFT JOIN httpresources ON httpresources.user = u.id AND httpresources.role = "profile.image" '+
		'LEFT JOIN events ON events.targetid = u.id AND events.type = "user-register" '+
		'WHERE u.id = ? OR u.name = ?', 
		[Date.parse('Sunday').getTime() / 1000, Date.parse('00:00').getTime() / 1000,
			parseInt(query.lookfor) == query.lookfor ? query.lookfor : -1, String(query.lookfor)], function(users) {
		if (users.length == 0)
			return cb('get-user-info-notfound');
		
		var xuser = users[0];
		xuser.isSelf = (ctx.user && xuser.uid == ctx.user.uid);
		if (xuser.isSelf) 
			xuser.access = ctx.access.toArray();
		
		assert.ok(xuser.registerevent);
		
		delete xuser.pwhash;
		delete xuser.pwsalt;
		
		ctx.query('SELECT SUM(amount) AS samount, SUM(1) AS sone FROM depot_stocks AS ds WHERE ds.stockid=?', [xuser.lstockid], function(followers) {
			xuser.f_amount = followers[0].samount || 0;
			xuser.f_count = followers[0].sone || 0;
				
			ctx.query('SELECT p.name, p.path, p.id FROM schools AS c ' +
				'JOIN schools AS p ON c.path LIKE CONCAT(p.path, "/%") OR p.id = c.id ' + 
				'WHERE c.id = ? ORDER BY LENGTH(p.path) ASC', [xuser.dschoolid], function(schools) {
				
				/* do some validation on the schools array.
				 * this is not necessary; however, it may help catch bugs long 
				 * before they actually do a lot of harm.
				 */
				var levelArray = _.map(schools, function(s) { return s.path.replace(/[^\/]/g, '').length; });
				if (_.intersection(levelArray, _.range(1, levelArray.length+1)).length != levelArray.length)
					return self.emitError(new Error('Invalid school chain for user: ' + JSON.stringify(schools)));
				
				xuser.schools = schools;
				if (query.nohistory) 
					return cb('get-user-info-success', {result: xuser});
			
				ctx.query('SELECT oh.*,u.name AS leadername FROM orderhistory AS oh ' +
					'LEFT JOIN users AS u ON oh.leader = u.id ' + 
					'WHERE userid = ? AND buytime <= (UNIX_TIMESTAMP() - ?) ' + 
					'ORDER BY buytime DESC',
					[xuser.uid, (xuser.delayorderhist && xuser.uid != ctx.user.uid && !ctx.access.has('stocks')) ? cfg.delayOrderHistTime : 0], function(orders) {
					ctx.query('SELECT * FROM achievements ' +
						'LEFT JOIN events ON events.type="achievement" AND events.targetid = achid ' +
						'WHERE userid = ?', [xuser.uid], function(achievements) {
						ctx.query('SELECT time, totalvalue FROM valuehistory WHERE userid = ?', [xuser.uid], function(values) {
							ctx.query('SELECT c.*,u.name AS username,u.id AS uid, url AS profilepic, trustedhtml ' + 
								'FROM ecomments AS c ' + 
								'LEFT JOIN users AS u ON c.commenter = u.id ' + 
								'LEFT JOIN httpresources ON httpresources.user = c.commenter AND httpresources.role = "profile.image" ' + 
								'WHERE c.eventid = ?', [xuser.registerevent], function(comments) {
								return cb('get-user-info-success', {
									result: xuser,
									orders: orders,
									achievements: achievements,
									values: values,
									pinboard: comments});
							});
						});
					});
				});
			});
		});
	});
	});
});

UserDB.prototype.regularCallback = buscomponent.provide('regularCallbackUser', ['query', 'ctx', 'reply'], function(query, ctx, cb) {
	cb = cb || function() {};
	
	ctx.query('DELETE FROM sessions WHERE lastusetime + endtimeoffset < UNIX_TIMESTAMP()', []);
	ctx.query('SELECT p.id, p.path, users.access FROM schools AS p ' +
		'JOIN events ON events.type="school-create" AND events.targetid = p.id ' +
		'JOIN users ON users.id = events.srcuser ' +
		'WHERE ' +
		'(SELECT COUNT(uid) FROM schoolmembers WHERE schoolmembers.schoolid = p.id) = 0 AND ' +
		'(SELECT COUNT(*) FROM schools AS c WHERE c.path LIKE CONCAT(p.path, "/%")) = 0', [], function(r) {
		for (var i = 0; i < r.length; ++i) {
			var access = Access.fromJSON(r[i].access);
			
			if (!access.has('schooldb') && (r[i].path.replace(/[^\/]/g, '').length == 1 || (query && query.weekly)))
				ctx.query('DELETE FROM schools WHERE id = ?', [r[i].id]);
		}
		
		cb();
	});
});

UserDB.prototype.emailVerify = buscomponent.provideQTX('client-emailverif', function(query, ctx, xdata, cb) {
	var self = this;
	
	var uid = parseInt(query.uid);
	var key = String(query.key);
	
	ctx.query('SELECT email_verif AS v, 42 AS y, email FROM users WHERE id = ? ' +
	'UNION SELECT COUNT(*) AS v, 41 AS y, "Wulululu" AS email FROM email_verifcodes WHERE userid = ? AND `key` = ?', [uid, uid, key], function(res) {
		if (res.length != 2) {
			console.warn('strange email-verif stuff', res);
			cb('email-verify-failure');
			return;
		}
			
		var email = null;
		for (var i = 0; i < res.length; ++i) {
			if (res[i].y == 42) {
				email = res[i].email;
					
				if (res[i].y == 42 && res[i].v != 0) 
					return cb('email-verify-already-verified');
			}
			
			if (res[i].y == 41 && res[i].v < 1 && !ctx.access.has('userdb')) {
				cb('email-verify-failure');
				return;
			}
		}
		
		ctx.query('SELECT COUNT(*) AS c FROM users WHERE email = ? AND email_verif = 1 AND id != ?', [email, uid], function(res) {
			if (res[0].c > 0) {
				cb('email-verify-other-already-verified');
				return;
			}
		
			ctx.query('DELETE FROM email_verifcodes WHERE userid = ?', [uid], function() {
			ctx.query('UPDATE users SET email_verif = 1 WHERE id = ?', [uid], function() {
				ctx.access.grant('email_verif');
				
				self.login({
					name: email,
					stayloggedin: true,
					__ignore_password__: true
				}, new qctx.QContext({access: ctx.access, parentComponent: self}), xdata, cb);
			});
			});
		});
	});
});

UserDB.prototype.loadSessionUser = buscomponent.provide('loadSessionUser', ['key', 'ctx', 'reply'], function(key, ctx, cb) {
	ctx.query('SELECT users.*, sessions.id AS sid, users.id AS uid, ' +
		'schools.path AS schoolpath, schools.id AS school, schools.name AS schoolname, jointime, sm.pending AS schoolpending ' +
		'FROM sessions ' +
		'JOIN users ON sessions.uid = users.id ' +
		'LEFT JOIN schoolmembers AS sm ON sm.uid = users.id ' +
		'LEFT JOIN schools ON schools.id = sm.schoolid ' +
		'WHERE `key` = ? AND lastusetime + endtimeoffset > UNIX_TIMESTAMP() LIMIT 1', [key], function(res) {
		if (res.length == 0) {
			cb(null);
		} else {
			assert.equal(res.length, 1);
			var user = res[0];
			user.id = user.uid;
			user.realnamepublish = !!user.realnamepublish;
			user.delayorderhist = !!user.delayorderhist;
			
			ctx.query('UPDATE sessions SET lastusetime = UNIX_TIMESTAMP() WHERE id = ?', [user.sid]);
			ctx.query('UPDATE users SET ticks = ticks + 1 WHERE id = ?', [user.id]);
			cb(user);
		}
	});
});

UserDB.prototype.register = buscomponent.provideQTX('client-register', function(query, ctx, xdata, cb) {
	if (ctx.user !== null)
		return cb('already-logged-in');
	this.updateUser(query, 'register', ctx, xdata, cb);
});

UserDB.prototype.changeOptions = buscomponent.provideQTX('client-change-options', function(query, ctx, xdata, cb) {
	this.updateUser(query, 'change', ctx, xdata, cb);
});

UserDB.prototype.resetUser = buscomponent.provideQT('client-reset-user', function(query, ctx, cb) {
	var self = this;
	
	self.getServerConfig(function(cfg) {
		if (!cfg.resetAllowed && !ctx.access.has('userdb'))
			return cb('permission-denied');
		
		assert.ok(ctx.user);
		assert.ok(ctx.access);
		
		ctx.query('DELETE FROM depot_stocks WHERE userid = ?', [ctx.user.uid], function() {
		ctx.query('UPDATE users SET freemoney = 1000000000, totalvalue = 1000000000, ' +
			'fperf_bought = 0, fperf_cur = 0, fperf_sold = 0, ' + 
			'operf_bought = 0, operf_cur = 0, operf_sold = 0, ' + 
			'wprov_sum = 0, lprov_sum = 0 ' + 
			'WHERE id = ?', [ctx.user.uid], function() {
			self.request({name: 'sellAll', query: query, ctx: ctx}, function() {
				ctx.query('UPDATE stocks SET lastvalue = 10000000, ask = 10000000, bid = 10000000, ' +
					'daystartvalue = 10000000, weekstartvalue = 10000000, lastchecktime = UNIX_TIMESTAMP() WHERE leader = ?', [ctx.user.uid], function() {
					ctx.query('DELETE FROM valuehistory WHERE userid = ?', [ctx.user.uid], function() {
						ctx.feed({'type': 'user-reset', 'targetid': ctx.user.uid, 'srcuser': ctx.user.uid});
						self.request({name: 'dqueriesResetUser', ctx: ctx}, function() {
							cb('reset-user-success');
						});
					});
				});
			});
		});
		});
	});
});

UserDB.prototype.passwordReset = buscomponent.provideQT('client-password-reset', function(query, ctx, cb) {
	var self = this;
	
	if (ctx.user)
		return cb('already-logged-in');
	
	ctx.query('SELECT * FROM users WHERE name = ? AND deletiontime IS NULL', [String(query.name)], function(res) {
		if (res.length == 0)
			return cb('password-reset-notfound');
		
		var u = res[0];
		assert.ok(u);
		
		crypto.randomBytes(6, function(ex, buf) {
			var pw = buf.toString('hex');
			self.generatePWKey(pw, function(salt, hash) {
				ctx.query('UPDATE users SET pwsalt = ?, pwhash = ? WHERE id = ?', [salt, hash, u.id], function() {
					var opt = self.request({name: 'readEMailTemplate', 
						template: 'password-reset-email.eml',
						variables: {'password': pw, 'username': query.name, 'email': u.email},
					}, function(opt) {
						self.request({name: 'sendMail', opt: opt}, function (error, resp) {
							if (error) {
								cb('password-reset-failed');
								self.emitError(error);
							} else {
								cb('password-reset-success');
							}
						});
					});
				});
			});
		});
	});
});

UserDB.prototype.getInviteKeyInfo = buscomponent.provideQT('client-get-invite-key-info', function(query, ctx, cb) {
	var self = this;
	
	ctx.query('SELECT email, schoolid FROM invitelink WHERE `key` = ?', [String(query.invitekey)], function(res) {
		if (res.length == 0) {
			cb('get-invitekey-info-notfound');
		} else {
			self.getServerConfig(function(cfg) {
				assert.equal(res.length, 1);
				
				res[0].url = cfg.inviteurl.replace(/\{\$key\}/g, query.invitekey).replace(/\{\$hostname\}/g, cfg.hostname);
				
				cb('get-invitekey-info-success', {result: res[0]});
			});
		}
	});
});

UserDB.prototype.createInviteLink = buscomponent.provideQT('createInviteLink', function(query, ctx, cb) {
	var self = this;
	
	self.getServerConfig(function(cfg) {
		query.email = query.email ? String(query.email) : null;
		
		if (!ctx.access.has('userdb')) {
			if (query.email && !/([\w_+.-]+)@([\w.-]+)$/.test(query.email))
				return cb('create-invite-link-invalid-email');
			
			if (!ctx.access.has('email_verif'))
				return cb('create-invite-link-not-verif');
		}
		
		crypto.randomBytes(16, function(ex, buf) {
			var key = buf.toString('hex');
			var sendKeyToCaller = ctx.access.has('userdb');
			ctx.query('INSERT INTO invitelink ' +
				'(uid, `key`, email, ctime, schoolid) VALUES ' +
				'(?, ?, ?, UNIX_TIMESTAMP(), ?)', 
				[ctx.user.id, key, query.email, query.schoolid ? parseInt(query.schoolid) : null], function() {
				var url = cfg.inviteurl.replace(/\{\$key\}/g, key).replace(/\{\$hostname\}/g, cfg.hostname);
		
				(query.email ? function(cont) {
					self.sendInviteEmail({
						sender: ctx.user,
						email: query.email,
						url: url
					}, function(status) {
						cont(status);
					});
				} : function(cont) {
					sendKeyToCaller = true;
					cont('create-invite-link-success');
				})(function(status) {
					cb(status, sendKeyToCaller ? {'url': url, 'key': key} : null);
				});
			});
		});
	});
});

UserDB.prototype.updateUser = function(query, type, ctx, xdata, cb) {
	var self = this;
	
	self.getServerConfig(function(cfg) {
		
	var uid = ctx.user !== null ? ctx.user.id : null;
	if (!query.name || !query.email) {
		cb('format-error');
		return;
	}
	
	if ((query.password || type != 'change') && (!query.password || query.password.length < 5)) {
		cb('reg-too-short-pw');
		return;
	}
	
	query.email = String(query.email);
	query.name = String(query.name);
	if (!/^[^\.,@<>\x00-\x20\x7f!"'\/\\$#()^?&{}]+$/.test(query.name) || parseInt(query.name) == query.name) {
		cb('reg-name-invalid-char');
		return;
	}
	
	query.giv_name = String(query.giv_name || '');
	query.fam_name = String(query.fam_name || '');
	query.wprovision = parseInt(query.wprovision) || cfg.defaultWProvision;
	query.lprovision = parseInt(query.lprovision) || cfg.defaultLProvision;
	query.birthday = query.birthday ? parseInt(query.birthday) : null;
	query.desc = String(query.desc);
	query.street = query.street ? String(query.street) : null;
	query.town = query.town ? String(query.town) : null;
	query.zipcode = query.zipcode ? String(query.zipcode) : null;
	
	if (query.wprovision < cfg.minWProvision || query.wprovision > cfg.maxWProvision ||
	    query.lprovision < cfg.minLProvision || query.lprovision > cfg.maxLProvision) 
		return cb('invalid-provision');
	
	if (!query.school) // e. g., empty string
		query.school = null;
	
	var betakey = query.betakey ? String(query.betakey).split('-') : [0,0];
	
	ctx.getConnection(function(conn) {
	conn.query('SET autocommit = 0; ' +
		'LOCK TABLES users WRITE, stocks WRITE, betakeys WRITE, inviteaccept WRITE, invitelink READ, schoolmembers WRITE, schooladmins WRITE' +
		(query.school ? ', schools WRITE' : '') + ';', [], function() {
	
	var commit = function(cb) {
		cb = cb || function() {};
		conn.query('COMMIT; UNLOCK TABLES; SET autocommit = 1;', [], function() { conn.release(); cb(); });
	};
	
	var rollback = function() {
		conn.query('ROLLBACK; UNLOCK TABLES; SET autocommit = 1;', [], function() { conn.release(); });
	};
	
	conn.query('SELECT email,name,id FROM users WHERE (email = ? AND email_verif) OR (name = ?) ORDER BY NOT(id != ?)',
		[query.email, query.name, uid], function(res) {
	conn.query('SELECT `key` FROM betakeys WHERE `id` = ?',
		[betakey[0]], function(βkey) {
		if (cfg.betakeyRequired && (βkey.length == 0 || βkey[0].key != betakey[1]) && type == 'register' && !ctx.access.has('userdb')) {
			rollback();
			cb('reg-beta-necessary');
			
			return;
		}
		
		if (res.length > 0 && res[0].id !== uid) {
			rollback();
			
			if (res[0].email.toLowerCase() == query.email.toLowerCase())
				cb('reg-email-already-present');
			else
				cb('reg-name-already-present');
			return;
		}
		
		var schoolLookupCB = function(res) {
			var schoolAddedCB = function(res) {
				var gainUIDCBs = [];
				
				if (res && res.insertId) {
					// in case school was created
					
					query.school = res.insertId;
					
					gainUIDCBs.push(function() {
						assert.ok(uid != null);
						
						ctx.feed({'type': 'school-create', 'targetid': res.insertId, 'srcuser': uid});
					});
				}
				
				var updateCB = function(res) {
					commit(function() {
						if (uid === null)
							uid = res.insertId;
						
						assert.ok(uid != null);
						
						for (var i = 0; i < gainUIDCBs.length; ++i)
							gainUIDCBs[i]();

						if ((ctx.user && query.email == ctx.user.email) || (ctx.access.has('userdb') && query.nomail))
							cb('reg-success', {uid: uid}, 'repush');
						else 
							self.sendRegisterEmail(query,
								new qctx.QContext({user: {id: uid, uid: id}, access: ctx.access, parentComponent: self}),
								xdata,
								cb);
					});
				};
				
				var onPWGenerated = function(pwsalt, pwhash) {
					if (type == 'change') {
						conn.query('UPDATE users SET name = ?, giv_name = ?, fam_name = ?, realnamepublish = ?, delayorderhist = ?, pwhash = ?, pwsalt = ?, email = ?, email_verif = ?,' +
						'birthday = ?, `desc` = ?, wprovision = ?, lprovision = ?, street = ?, zipcode = ?, town = ?, traditye = ?, skipwalkthrough = ? '+
						'WHERE id = ?',
						[query.name, query.giv_name, query.fam_name, query.realnamepublish?1:0, query.delayorderhist?1:0, pwhash, pwsalt, query.email, query.email == ctx.user.email,
						query.birthday, query.desc, query.wprovision, query.lprovision, query.street, query.zipcode, query.town, query.traditye?1:0, query.skipwalkthrough?1:0, uid],
						updateCB);
						
						if (query.name != ctx.user.name) {
							ctx.feed({'type': 'user-namechange', 'targetid': uid, 'srcuser': uid, json: {'oldname': ctx.user.name, 'newname': query.name}});
							conn.query('UPDATE stocks SET name = ? WHERE leader = ?', ['Leader: ' + query.name, uid]);
						}
						
						if (query.school != ctx.user.school) {
							if (query.school == null)
								conn.query('DELETE FROM schoolmembers WHERE uid = ?', [uid]);
							else
								conn.query('REPLACE INTO schoolmembers (uid, schoolid, pending, jointime) '+
									'VALUES(?, ?, ' + (ctx.access.has('schooldb') ? '0' : '((SELECT COUNT(*) FROM schooladmins WHERE schoolid = ? AND status="admin") > 0)') + ', UNIX_TIMESTAMP())',
									[uid, String(query.school), String(query.school)]);
							
							if (ctx.user.school != null) 
								conn.query('DELETE FROM schooladmins WHERE uid = ? AND schoolid = ?', [uid, ctx.user.school]);
						}

						if (query.wprovision != ctx.user.wprovision || query.lprovision != ctx.user.lprovision)
							ctx.feed({'type': 'user-provchange', 'targetid': uid, 'srcuser': uid, json:
								{'oldwprov': ctx.user.wprovision, 'newwprov': query.wprovision,
								 'oldlprov': ctx.user.lprovision, 'newlprov': query.lprovision}});
						
						if (query.desc != ctx.user.desc)
							ctx.feed({'type': 'user-descchange', 'targetid': uid, 'srcuser': uid});
					} else {
						if (query.betakey)
							conn.query('DELETE FROM betakeys WHERE id = ?', [betakey[0]]);
						
						var inv = {};
						(query.invitekey ? function(cont) {
							conn.query('SELECT * FROM invitelink WHERE `key` = ?', [String(query.invitekey)], function(invres) {
								if (invres.length == 0)
									cont();
								
								assert.equal(invres.length, 1);
								
								inv = invres[0];
								if (inv.schoolid && !query.school || parseInt(query.school) == parseInt(inv.schoolid)) {
									query.school = inv.schoolid;
									inv.__schoolverif__ = 1;
								}
								
								gainUIDCBs.push(function() {
									conn.query('INSERT INTO inviteaccept (iid, uid, accepttime) VALUES(?, ?, UNIX_TIMESTAMP())', [inv.id, uid]);
								});
								
								cont();
							});
						} : function(cont) {
							cont();
						})(function() {
							conn.query('INSERT INTO users ' +
								'(name, giv_name, fam_name, realnamepublish, delayorderhist, pwhash, pwsalt, email, email_verif, ' +
								'traditye, street, zipcode, town, registertime, wprovision, lprovision)' +
								'VALUES (?, ?, ?, ?, ?, ?, ?, ?, ?, ?, ?, ?, ?, UNIX_TIMESTAMP(), ?, ?)',
								[query.name, query.giv_name, query.fam_name, query.realnamepublish?1:0, query.delayorderhist?1:0, pwhash, pwsalt,
								query.email, (inv.email && inv.email == query.email) ? 1 : 0,
								query.traditye?1:0, query.street, query.zipcode, query.town,
								cfg.defaultWProvision, cfg.defaultLProvision],
							function(res) {
								uid = res.insertId;
								ctx.feed({'type': 'user-register', 'targetid': uid, 'srcuser': uid});
								conn.query('INSERT INTO stocks (stockid, leader, name, exchange, pieces) VALUES(?, ?, ?, ?, 100000000)',
									['__LEADER_' + uid + '__', uid, 'Leader: ' + query.name, 'tradity'], _.bind(updateCB, self, res));
									
								if (query.school) {
									conn.query('INSERT INTO schoolmembers (uid, schoolid, pending, jointime) ' +
										'VALUES(?, ?, ' + 
										(inv.__schoolverif__ ? '1' : '((SELECT COUNT(*) FROM schooladmins WHERE schoolid = ? AND status="admin") > 0) ') +
										', UNIX_TIMESTAMP())',
										[uid, String(query.school), String(query.school)]);
								}
							});
						});
					}
				};
				
				if (query.password)
					self.generatePWKey(query.password, onPWGenerated);
				else
					onPWGenerated(ctx.user.pwsalt, ctx.user.pwhash);
			};
			
			if (res.length == 0 && query.school !== null) {
				if (parseInt(query.school) == query.school || !query.school) {
					rollback();
					
					cb('reg-unknown-school');
					return;
				} else {
					conn.query('INSERT INTO schools (name, path) VALUES(?, CONCAT("/",MD5(?)))', [String(query.school), String(query.school)], schoolAddedCB);
				}
			} else {
				if (query.school !== null) {
					assert.ok(parseInt(query.school) != query.school || query.school == res[0].id);
					query.school = res[0].id;
				}
				
				_.bind(schoolAddedCB, self)([]);
			}
		};
		
		if (query.school !== null) {
			conn.query('SELECT id FROM schools WHERE ? IN (id, name, path)', [String(query.school)], schoolLookupCB);
		} else {
			_.bind(schoolLookupCB, self)([]);
		}
	
	});
	});
	});
	});
	
	});
};

UserDB.prototype.watchlistAdd = buscomponent.provideQT('client-watchlist-add', function(query, ctx, cb) {
	ctx.query('SELECT stockid, users.id AS uid, users.name, bid FROM stocks ' +
		'LEFT JOIN users ON users.id = stocks.leader WHERE stocks.id = ?',
		[String(query.stockid)], function(res) {
		if (res.length == 0)
			return cb('watchlist-add-notfound');
		var uid = res[0].uid;
		if (uid == ctx.user.id)
			return cb('watchlist-add-self');
		
		ctx.query('REPLACE INTO watchlists (watcher, watchstarttime, watchstartvalue, watched) VALUES(?, UNIX_TIMESTAMP(), ?, ?)',
			[ctx.user.id, res[0].bid, String(query.stockid)], function(r) {
			ctx.feed({
				type: 'watch-add',
				targetid: r.insertId,
				srcuser: 
				ctx.user.id,
				json: {
					watched: query.stockid, 
					watcheduser: uid,
					watchedname: 
					res[0].name
				},
				feedusers: uid ? [uid] : []
			});
			
			cb('watchlist-add-success');
		}); 
	});
});

UserDB.prototype.watchlistRemove = buscomponent.provideQT('client-watchlist-remove', function(query, ctx, cb) {
	ctx.query('DELETE FROM watchlists WHERE watcher = ? AND watched = ?', [ctx.user.id, String(query.stockid)], function() {
		ctx.feed({
			type: 'watch-remove',
			targetid: null,
			srcuser: ctx.user.id,
			json: { watched: query.stockid }
		});
		
		cb('watchlist-remove-success');
	}); 
});

UserDB.prototype.watchlistShow = buscomponent.provideQT('client-watchlist-show', function(query, ctx, cb) {
	ctx.query('SELECT s.*, s.name AS stockname, users.name AS username, users.id AS uid, w.watchstartvalue, w.watchstarttime, ' +
		'lastusetime AS lastactive, IF(rw.watched IS NULL, 0, 1) AS friends ' +
		'FROM watchlists AS w ' +
		'JOIN stocks AS s ON w.watched = s.id ' +
		'JOIN stocks AS rs ON rs.leader = w.watcher ' +
		'LEFT JOIN users ON users.id = s.leader ' +
		'LEFT JOIN watchlists AS rw ON rw.watched = rs.id AND rw.watcher = s.leader ' +
		'LEFT JOIN sessions ON sessions.lastusetime = (SELECT MAX(lastusetime) FROM sessions WHERE uid = rw.watched) AND sessions.uid = rw.watched ' +
		'WHERE w.watcher = ?', [ctx.user.id], function(res) {
		cb('watchlist-show-success', {'results': res});
	});
});

UserDB.prototype.getChat = buscomponent.provideQT('client-chat-get', function(query, ctx, cb) {
	var whereString = '';
	var params = [];
	
	if (!query.endpoints || !query.endpoints.length) {
		if (!query.chatid || parseInt(query.chatid) != query.chatid)
			return cb('format-error');
		
		whereString += ' chatid = ?';
		params.push(query.chatid);
	} else {
		if (query.chatid)
			return cb('format-error');
		
		var containsOwnUser = false;
		for (var i = 0; i < query.endpoints.length; ++i) {
			var uid = query.endpoints[i];
			containsOwnUser = containsOwnUser || (uid == ctx.user.id);
			if (parseInt(uid) != uid)
				return cb('format-error');
		}
		
		if (!containsOwnUser && ctx.user)
			query.endpoints.push(ctx.user.id);
		
		var endpointsList = query.endpoints.join(',');
		var numEndpoints = query.endpoints.length;
		
		whereString += 
			' (SELECT COUNT(*) FROM chatmembers AS cm JOIN users ON users.id = cm.userid WHERE cm.chatid = c.chatid ' +
			'AND cm.userid IN (' +  endpointsList + ')) = ? ';
		
		params.push(numEndpoints);
	}
	
	ctx.query('SELECT chatid, eventid AS chatstartevent FROM chats AS c ' +
		'LEFT JOIN events ON events.targetid = c.chatid AND events.type = "chat-start" '+
		'WHERE ' + whereString + ' ' +
		'ORDER BY (SELECT MAX(time) FROM events AS msgs WHERE msgs.type="comment" AND msgs.targetid = chatstartevent) DESC LIMIT 1', params, function(chatlist) {
		((chatlist.length == 0) ? function(cont) {
			if (query.failOnMissing)
				cont(null);
			
			ctx.query('INSERT INTO chats(creator) VALUE(?)', [ctx.user.id], function(res) {
				var members = [];
				var memberValues = [];
				for (var i = 0; i < query.endpoints.length; ++i) {
					members.push('(?, ?, UNIX_TIMESTAMP())');
					memberValues.push(res.insertId);
					memberValues.push(String(query.endpoints[i]));
				}
				
				ctx.query('INSERT INTO chatmembers(chatid, userid, jointime) VALUES ' + members.join(','), memberValues, function() {
					ctx.feed({
						type: 'chat-start',
						targetid: res.insertId, 
						srcuser: ctx.user.id,
						noFollowers: true,
						feedusers: query.endpoints,
						json: {endpoints: query.endpoints}
					}, function(eventid) {
						cont({chatid: res.insertId, eventid: eventid});
					});
				});
			});
		} : function(cont) {
			cont(chatlist[0]);
		})(function(chat) {
			if (chat === null)
				return cb('chat-get-notfound');
			
			assert.notStrictEqual(chat.chatid, null);
			assert.notStrictEqual(chat.eventid, null);
			
			chat.endpoints = query.endpoints;
			
			if (query.noMessages)
				return cb('chat-get-success', chat);
			
			ctx.query('SELECT u.name AS username, u.id AS uid, url AS profilepic ' +
				'FROM chatmembers AS cm ' +
				'JOIN users AS u ON u.id = cm.userid ' +
				'LEFT JOIN httpresources ON httpresources.user = cm.userid AND httpresources.role = "profile.image" ' + 
				'WHERE cm.chatid = ?', [chat.chatid], function(endpoints) {
				assert.ok(endpoints.length > 0);
				chat.endpoints = endpoints;
				
				var ownUserIsEndpoint = false;
				for (var i = 0; i < chat.endpoints.length; ++i) {
					if (chat.endpoints[i].uid == ctx.user.id) {
						ownUserIsEndpoint = true;
						break;
					}
				}
				
				if (!ownUserIsEndpoint)
					return cb('chat-get-notfound');
				
				ctx.query('SELECT c.*,u.name AS username,u.id AS uid, url AS profilepic, trustedhtml ' + 
					'FROM ecomments AS c ' + 
					'LEFT JOIN users AS u ON c.commenter = u.id ' + 
					'LEFT JOIN httpresources ON httpresources.user = c.commenter AND httpresources.role = "profile.image" ' + 
					'WHERE c.eventid = ?', [chat.chatstartevent], function(comments) {
					chat.messages = comments;
					cb('chat-get-success', {chat: chat});
				});	
			});
		});
	});
});

UserDB.prototype.addUserToChat = buscomponent.provideQT('client-chat-adduser', function(query, ctx, cb) {
	var self = this;
	
	if (parseInt(query.userid) != query.userid || parseInt(query.chatid) != query.chatid)
		return cb('format-error');
	
	ctx.query('SELECT name FROM users WHERE id = ?', [query.userid], function(res) {
		if (res.length == 0)
			return cb('chat-adduser-user-notfound');
		
		assert.equal(res.length, 1);
		var username = res[0].name;
		
		self.getChat({
			chatid: query.chatid,
			failOnMissing: true
		}, ctx, function(status, chat) {
			switch (status) {
				case 'chat-get-notfound':
					return cb('chat-adduser-chat-notfound');
				case 'chat-get-success':
					break;
				default:
					return cb(status); // assume other error
			}
			
			ctx.query('INSERT INTO chatmembers (chatid, userid) VALUES (?, ?)', [query.chatid, query.userid], function(r) {
				var feedusers = _.pluck(chat.endpoints, 'uid');
				feedusers.push(query.userid);
				
				ctx.feed({
					type: 'chat-user-added',
					targetid: query.chatid, 
					srcuser: ctx.user.id,
					noFollowers: true,
					feedusers: chat.endpoints,
					json: {addedUser: query.userid, addedUserName: username, endpoints: chat.endpoints}
				});
				
				cb('chat-adduser-success');
			});
		});
	});
});

UserDB.prototype.listAllChats = buscomponent.provideQT('client-list-all-chats', function(query, ctx, cb) {
	ctx.query('SELECT c.chatid, c.creator, creator_u.name AS creatorname, u.id AS member, u.name AS membername, url AS profilepic, ' +
		'eventid AS chatstartevent ' +
		'FROM chatmembers AS cmi ' +
		'JOIN chats AS c ON c.chatid = cmi.chatid ' +
		'JOIN chatmembers AS cm ON cm.chatid = c.chatid ' +
		'JOIN users AS u ON cm.userid = u.id ' +
		'LEFT JOIN httpresources ON httpresources.user = u.id AND httpresources.role = "profile.image" ' +
		'JOIN users AS creator_u ON c.creator = creator_u.id ' +
		'JOIN events ON events.targetid = c.chatid AND events.type = "chat-start" ' +
		'WHERE cmi.userid = ?', [ctx.user], function(res) {
		var ret = {};
		
		for (var i = 0; i < res.length; ++i) {
			if (!ret[res[i].chatid]) {
				ret[res[i].chatid] = _.pick(res[i], 'chatid', 'creator', 'creatorname', 'chatstartevent');
				ret[res[i].chatid].members = [];
			}
			
			ret[res[i].chatid].members.push({id: res[i].member, name: res[i].membername, profilepic: res[i].profilepic});
		}
		
		cb('list-all-chats-success', {chats: ret});
	});
});

exports.UserDB = UserDB;

})();<|MERGE_RESOLUTION|>--- conflicted
+++ resolved
@@ -141,18 +141,9 @@
 	
 	query.startindex = parseInt(query.startindex) || 0;
 	query.endindex = parseInt(query.endindex) || (1 << 20);
-<<<<<<< HEAD
-	query.since = parseInt(query.since);
-	query.upto = parseInt(query.upto);
-	
-	if (!query.since)
-		query.since = 0;
-	if (!query.upto)
-		query.upto = Date.now()/1000;
-=======
+	
 	query.since = parseInt(query.since) || 0;
 	query.upto = parseInt(query.upto) || (Date.now() / 1000);
->>>>>>> 0e5fe44c
 	
 	if (parseInt(query.since) != query.since)
 		return cb('format-error');
