{
<<<<<<< HEAD
  "scripts": {
    "start": "service-sotrade-restart || true",
    "test": "./node_modules/.bin/mocha --recursive -s 15000 -t 24000",
    "test-cov": "./node_modules/.bin/istanbul cover ./node_modules/.bin/_mocha --report lcovonly --  --recursive -R spec -s 15000 -t 40000 && ./node_modules/.bin/istanbul report html",
    "jshint": "./node_modules/.bin/jshint ."
  },
  "name": "tradity-de-server",
  "version": "0.0.1",
  "homepage": "https://tradity.de",
  "bugs": {
    "email": "tech@tradity.de"
  },
  "main": "main.js",
  "devDependencies": {
    "istanbul": "*",
    "jshint": "*",
    "mocha": "*",
    "nodemailer-sendmail-transport": "~1.0.0"
  },
  "dependencies": {
    "cytoscape": "~2.5.0",
    "datejs": "1.0.0-rc3",
    "debug": "~2.2.0",
    "genders": "^1.0.1",
    "ipaddr.js": "~1.0.3",
    "lapack": "~0.1.0",
    "lodash": "~3.10.0",
    "lzma-native": "~0.5.0",
    "mailparser": "~0.5.0",
    "minimist": "~1.2.0",
    "mysql": "~2.10.0",
    "nodemailer": "~1.11.0",
    "nodemailer-smtp-pool": "~1.2.0",
    "object-hash": "^1.0.0",
    "promise-events": "~0.1.0",
    "promise-semaphore": ">=0.2.4",
    "promise-ratelimit": "~0.0.2",
    "request": "^2.67.0",
    "socket.io": ">=1.2.1",
    "socket.io-client": ">=1.2.1",
    "tradity-connection": "~0.10.0",
    "unionfind": "~0.0.3",
    "validator": "^4.0.0",
    "weak": "~1.0.0",
    "wordpress-rest-api": "~0.5.0",
    "xml2js": "~0.4.4"
  },
  "preferGlobal": false,
  "private": true
=======
	"scripts": {
		"start": "service-sotrade-restart || true",
		"test": "./node_modules/.bin/mocha -s 15000 -t 240000",
		"test-cov": "./node_modules/.bin/istanbul cover ./node_modules/.bin/_mocha --report lcovonly -- -R spec -s 15000 -t 80000 && ./node_modules/.bin/istanbul report html"
	},
	"name": "tradity-de-server",
	"version": "0.0.1",
	"homepage": "https://tradity.de",
	"bugs": {
		"email": "tech@tradity.de"
	},
	"main": "main.js",
	"devDependencies": {
		"mocha": "*",
		"istanbul": "*",
		"jsdoc": "*",
		"nodemailer-sendmail-transport": "~1.0.0"
	},
	"dependencies": {
		"cytoscape": "~2.5.0",
		"datejs": "1.0.0-rc3",
		"debug": "~2.2.0",
		"genders": "^1.0.1",
		"ipaddr.js": "~1.0.3",
		"lapack": "~0.1.0",
		"lodash": "~3.10.0",
		"lzma-native": "~0.4.0",
		"mailparser": "~0.5.0",
		"minimist": "~1.2.0",
		"mysql": "~2.9.0",
		"nodemailer": "~1.10.0",
		"nodemailer-smtp-pool": "~1.1.1",
		"object-hash": "~0.9.1",
		"q": "~1.4.1",
		"q-semaphore": "~1.0.3",
		"q-ratelimit": "~0.0.2",
		"socket.io": ">=1.2.1",
		"socket.io-adapter": "~0.3.1",
		"socket.io-client": ">=1.2.1",
		"request": "^2.55.0",
		"unionfind": "~0.0.3",
		"weak": "~1.0.0",
		"wordpress-rest-api": "~0.5.0",
		"xml2js": "~0.4.4",
		"tradity-connection": ">=0.8.0",
		"validator": "^4.0.0"
	},
	"preferGlobal": false,
	"private": true
>>>>>>> 6aaf9058
}<|MERGE_RESOLUTION|>--- conflicted
+++ resolved
@@ -1,5 +1,4 @@
 {
-<<<<<<< HEAD
   "scripts": {
     "start": "service-sotrade-restart || true",
     "test": "./node_modules/.bin/mocha --recursive -s 15000 -t 24000",
@@ -17,6 +16,7 @@
     "istanbul": "*",
     "jshint": "*",
     "mocha": "*",
+    "jsdoc": "^3.4.0",
     "nodemailer-sendmail-transport": "~1.0.0"
   },
   "dependencies": {
@@ -49,55 +49,4 @@
   },
   "preferGlobal": false,
   "private": true
-=======
-	"scripts": {
-		"start": "service-sotrade-restart || true",
-		"test": "./node_modules/.bin/mocha -s 15000 -t 240000",
-		"test-cov": "./node_modules/.bin/istanbul cover ./node_modules/.bin/_mocha --report lcovonly -- -R spec -s 15000 -t 80000 && ./node_modules/.bin/istanbul report html"
-	},
-	"name": "tradity-de-server",
-	"version": "0.0.1",
-	"homepage": "https://tradity.de",
-	"bugs": {
-		"email": "tech@tradity.de"
-	},
-	"main": "main.js",
-	"devDependencies": {
-		"mocha": "*",
-		"istanbul": "*",
-		"jsdoc": "*",
-		"nodemailer-sendmail-transport": "~1.0.0"
-	},
-	"dependencies": {
-		"cytoscape": "~2.5.0",
-		"datejs": "1.0.0-rc3",
-		"debug": "~2.2.0",
-		"genders": "^1.0.1",
-		"ipaddr.js": "~1.0.3",
-		"lapack": "~0.1.0",
-		"lodash": "~3.10.0",
-		"lzma-native": "~0.4.0",
-		"mailparser": "~0.5.0",
-		"minimist": "~1.2.0",
-		"mysql": "~2.9.0",
-		"nodemailer": "~1.10.0",
-		"nodemailer-smtp-pool": "~1.1.1",
-		"object-hash": "~0.9.1",
-		"q": "~1.4.1",
-		"q-semaphore": "~1.0.3",
-		"q-ratelimit": "~0.0.2",
-		"socket.io": ">=1.2.1",
-		"socket.io-adapter": "~0.3.1",
-		"socket.io-client": ">=1.2.1",
-		"request": "^2.55.0",
-		"unionfind": "~0.0.3",
-		"weak": "~1.0.0",
-		"wordpress-rest-api": "~0.5.0",
-		"xml2js": "~0.4.4",
-		"tradity-connection": ">=0.8.0",
-		"validator": "^4.0.0"
-	},
-	"preferGlobal": false,
-	"private": true
->>>>>>> 6aaf9058
 }