(function () { "use strict";

var _ = require('lodash');
var util = require('util');
var crypto = require('crypto');
var assert = require('assert');
var Q = require('q');
var serverUtil = require('./server-util.js');
var buscomponent = require('./stbuscomponent.js');
var Access = require('./access.js').Access;
var qctx = require('./qctx.js');
require('datejs');

/**
 * Provides all single-user non-financial client requests.
 * 
 * @public
 * @module user
 */

/**
 * Main object of the {@link module:user} module
 * @public
 * @constructor module:user~User
 * @augments module:stbuscomponent~STBusComponent
 */
function User () {
	User.super_.apply(this, arguments);
}

util.inherits(User, buscomponent.BusComponent);

/**
 * Generates a password hash and salt combination.
 * 
 * @param {string} pw  The password string to generate a salt+hash for.
 * 
 * @return  A Q promise for an object of the form { salt: …, hash: … }
 * @function module:user~User#generatePWKey
 */
User.prototype.generatePWKey = function(pw) {
	return Q.nfcall(crypto.randomBytes, 16).then(function(buf) {
		var pwsalt = buf.toString('hex');
		var pwhash = serverUtil.sha256(pwsalt + String(pw));
		
		return {salt: pwsalt, hash: pwhash};
	});
};

/**
 * Sends an invite e-mail to a user.
 * 
 * @param {object} data  General information on sender and receiver of the e-mail.
 * @param {string} data.sender.name  The username of the sender.
 * @param {string} data.sender.email  The e-mail address of the sender.
 * @param {string} data.email  The e-mail adress of the receiver.
 * @param {string} data.url  The URL of the invite link.
 * @param {module:qctx~QContext} ctx  A QContext to provide database access.
 * 
 * @return  Returns with <code>create-invite-link-success</code>.
 * 
 * @function module:user~User#sendInviteEmail
 */
User.prototype.sendInviteEmail = function(data, ctx) {
	var self = this;
	
	return self.request({name: 'sendTemplateMail',
		template: 'invite-email.eml',
		ctx: ctx,
		variables: {'sendername': data.sender.name, 'sendermail': data.sender.email, 'email': data.email, 'url': data.url}
	}).then(function() {
		return { code: 'create-invite-link-success' };
	});
};

/**
 * Sends the registation e-mail to a new user or after an e-mail address change.
 * 
 * @param {object} data  General information on the receiver of the email.
 * @param {string} data.name  The username of the receiver.
 * @param {string} data.email  The e-mail adress of the receiver.
 * @param {string} data.url  The URL of the e-mail address confirmation link.
 *
 * @return  Returns with <code>reg-success</code>.
 * 
 * @function module:user~User#sendRegisterEmail
 */
User.prototype.sendRegisterEmail = function(data, ctx, xdata) {
	var self = this;
	
	ctx.access.drop('email_verif');
	
	var loginResp, key;
	return self.login({
		name: data.email,
		stayloggedin: true,
	}, ctx, xdata, true).then(function(loginResp_) {
		loginResp = loginResp_;
		assert.equal(loginResp.code, 'login-success');
		
		return Q.nfcall(crypto.randomBytes, 16);
	}).then(function(buf) {
		key = buf.toString('hex');
		
		return ctx.query('INSERT INTO email_verifcodes (`userid`, `time`, `key`) VALUES(?, UNIX_TIMESTAMP(), ?)', 
			[ctx.user.id, key]);
	}).then(function(res) {
		return self.getServerConfig();
	}).then(function(cfg) {
		var url = cfg.varReplace(cfg.regurl
			.replace(/\{\$key\}/g, key)
			.replace(/\{\$uid\}/g, ctx.user.id));
		
		return self.request({name: 'sendTemplateMail', 
			template: 'register-email.eml',
			ctx: ctx,
			variables: {'url': url, 'username': data.name, 'email': data.email}
		});
	}).then(function() {
		loginResp.code = 'reg-success';
		return loginResp;
	});
};

/**
 * Logs a user into their account.
 * 
 * This is usually achieved by creating a session and writing it
 * into the database. Should, however, the server be in read-only mode,
 * a message is created and signed with this server’s private key which
 * is valid for one day.
 * 
 * @param {string} query.name  A user name or e-mail address.
 * @param {string} query.pw  The user’s password.
 * @param {boolean} query.stayloggedin  Whether the user wishes to be logged in
 *                                      for an extended period of time (e.g. when
 *                                      using their personal computer).
 * 
 * @return {object} Returns with <code>login-wrongpw</code>,
 *                  <code>login-badname</code>, <code>login-success</code> or a common error code and,
 *                  in case of success, sets <code>.key</code> (a session id) and <code>.uid</code>
 *                  accordingly.
 * 
 * @loginignore
 * @function c2s~login
 */
User.prototype.login = buscomponent.provide('client-login', 
	['query', 'ctx', 'xdata', 'ignorePassword'], function(query, ctx, xdata, ignorePassword) {
	var self = this;
	
	var name = String(query.name);
	var pw = String(query.pw);
	var conn;
	
	/* use an own connection to the server with write access
	 * (otherwise we might end up with slightly outdated data) */
	return ctx.startTransaction().then(function(conn_) {
		conn = conn_;
		
		return conn.query('SELECT id, pwsalt, pwhash '+
			'FROM users ' +
			'WHERE (email = ? OR name = ?) AND deletiontime IS NULL ' +
			'ORDER BY id DESC', [name, name]);
	}).then(function(res) {
		if (res.length == 0) {
			return conn.rollback().then(function() {
				return { code: 'login-badname' };
			});
		}
		
		var uid = res[0].id;
		var pwsalt = res[0].pwsalt;
		var pwhash = res[0].pwhash;
		if (pwhash != serverUtil.sha256(pwsalt + pw) && !ignorePassword) {
			return conn.rollback().then(function() {
				return { code: 'login-wrongpw' };
			});
		}
		
		var key;
		return Q.nfcall(crypto.randomBytes, 16).then(function(buf) {
			key = buf.toString('hex');
			return self.getServerConfig();
		}).then(function(cfg) {
			if (ctx.getProperty('readonly')) {
				key = key.substr(0, 6);
				var today = parseInt(Date.now() / 86400);
				
				var ret;
				return self.request({
					name: 'createSignedMessage',
					msg: {
						uid: uid,
						sid: key,
						date: today
					}
				}).then(function(sid) {
					ret = { code: 'login-success',
						key: ':' + sid,
						uid: uid,
						extra: 'repush' };
					
					return conn.commit();
				}).then(function() {
					return ret;
				});
			} else {
				return self.regularCallback({}, ctx).then(function() {
					return conn.query('INSERT INTO sessions(uid, `key`, logintime, lastusetime, endtimeoffset)' +
						'VALUES(?, ?, UNIX_TIMESTAMP(), UNIX_TIMESTAMP(), ?)',
						[uid, key, query.stayloggedin ? cfg.stayloggedinTime : cfg.normalLoginTime]);
				}).then(function() {
					return conn.commit();
				}).then(function() {
					return { code: 'login-success', key: key, uid: uid, extra: 'repush' };
				});
			}
		});
	});
});

/**
 * Logs a user out of their account.
 * 
 * @return {object} Returns with <code>logout-success</code> or a common error code.
 * 
 * @function c2s~logout
 */
User.prototype.logout = buscomponent.provideWQT('client-logout', function(query, ctx) {
	return ctx.query('DELETE FROM sessions WHERE `key` = ?', [String(query.key)]).then(function() {
		return { code: 'logout-success' };
	});
});

/**
 * Represents the information publicly available about a single user.
 * @typedef module:user~UserEntryBase
 * @type object
 * 
 * @property {int} uid  Often aliased to <code>id</code>, this is the user’s numerical id.
 *                      Use of the attribute <code>id</code> is deprecated, though, and it
 *                      will be removed somewhen in the future.
 * @property {string} name  The name chosen by the user.
 * @property {int} school  Usually the numerical id of the group in which this user is a member.
 * @property {string} schoolpath  The path of the school in which this user is a member.
 * @property {string} schoolname  The human-readable name of the school in which this user is a member.
 * @property {?int} jointime  The unix timestamp of the time when this user joined their current group.
 * @property {?boolean} pending  If this user is a group member, this flag indicates whether
 *                               the user has been accepted yet.
 * @property {?boolean} hastraded  Indicates whether the user has traded at least once.
 * @property {number} totalvalue  The total value of the user at the most recent available data point.
 * @property {number} prov_sum    The total sum of provisions for this user at the most recent available data point.
 * @property {?string} giv_name  This user’s given name.
 * @property {?string} fam_name  This user’s family name.
 * @property {number} xp  This user’s experience point count.
 */

/**
 * Represents the information available about a single user in the ranking table,
 * extending {@link module:user~UserEntryBase}.
 * <br>
 * The following variables will be used for brevity:
 * <ul>
 *     <li><math mode="display" xmlns="http://www.w3.org/1998/Math/MathML">
 *         <mrow><msub><mi>P</mi><mn>now</mn></msub> = current possession of follower shares</mrow>
 *     </math></li>
 *     <li><math mode="display" xmlns="http://www.w3.org/1998/Math/MathML">
 *         <mrow><msub><mi>P</mi><mn>past</mn></msub> = past possession of follower shares</mrow>
 *     </math></li>
 *     <li><math mode="display" xmlns="http://www.w3.org/1998/Math/MathML">
 *         <mrow><msub><mi>B</mi><mn>now</mn></msub> = current <abbr title="accumulated">acc.</abbr> value of
 *              bought follower shares</mrow>
 *     </math></li>
 *     <li><math mode="display" xmlns="http://www.w3.org/1998/Math/MathML">
 *         <mrow><msub><mi>B</mi><mn>past</mn></msub> = past <abbr title="accumulated">acc.</abbr> value of
 *              bought follower shares</mrow>
 *     </math></li>
 *     <li><math mode="display" xmlns="http://www.w3.org/1998/Math/MathML">
 *         <mrow><msub><mi>S</mi><mn>now</mn></msub> = current <abbr title="accumulated">acc.</abbr> value of
 *              sold follower shares</mrow>
 *     </math></li>
 *     <li><math mode="display" xmlns="http://www.w3.org/1998/Math/MathML">
 *         <mrow><msub><mi>S</mi><mn>past</mn></msub> = past <abbr title="accumulated">acc.</abbr> value of
 *              sold follower shares</mrow>
 *     </math></li>
 * </ul>
 * 
 * @typedef module:user~RankingEntry
 * @type object
 * 
 * @property {number} past_totalvalue  The total value of the user at the oldest available data point.
 * @property {number} past_prov_sum    The total sum of provisions for this user at the oldest available data point.
 * @property {number} fperf    The relative performance gained via follower shares in the given time span as given by:
 *                             <math mode="display" xmlns="http://www.w3.org/1998/Math/MathML">
 *                                 <mfrac>
 *                                     <mrow><msub><mi>P</mi><mn>now</mn></msub> +
 *                                           <msub><mi>S</mi><mn>now</mn></msub> -
 *                                           <msub><mi>S</mi><mn>past</mn></msub></mrow>
 *                                     <mrow><msub><mi>B</mi><mn>now</mn></msub> -
 *                                           <msub><mi>B</mi><mn>past</mn></msub> +
 *                                           <msub><mi>P</mi><mn>past</mn></msub></mrow>
 *                                 </mfrac>
 *                             </math>
 * @property {number} fperfval An absolute performance measure as given by:
 *                             <math mode="display" xmlns="http://www.w3.org/1998/Math/MathML">
 *                                 <mfrac>
 *                                     <mrow>(<msub><mi>P</mi><mn>now</mn></msub> +
 *                                            <msub><mi>S</mi><mn>now</mn></msub> -
 *                                            <msub><mi>S</mi><mn>past</mn></msub>) -
 *                                           (<msub><mi>B</mi><mn>now</mn></msub> -
 *                                            <msub><mi>B</mi><mn>past</mn></msub> +
 *                                            <msub><mi>P</mi><mn>past</mn></msub>)</mrow>
 *                                     <mrow>max{70 % · default starting value, past total value}</mrow>
 *                                 </mfrac>
 *                             </math>
 */

/**
 * Lists all users and the information necessary for evaluating and displaying rankings.
 * 
 * It might be helpful to understand that none of the evaluation of ranking information
 * is performed on the server side; It is rather gathered and sent to the client,
 * so that it can create various ranking tables from the raw data for a number of ranking
 * criteria and filters.
 * 
 * For each user, the first value history entries after the starting time and last before
 * the end time will be used to provide the requested data.
 * Since not necessarily <em>all</em> users have been registered during the entire period
 * in between, the ranking does <em>not</em> start and end for all users at the same time.
 * 
 * @param {?int} [query.since=0]  The ranking starting time as a unix timestamp.
 * @param {?int} [query.upto=now]  The ranking end time as a unix timestamp.
 * @param {?string} [query.search]  A string to use for filtering by user names and,
 *                                  if permitted by the them, their real names.
 * @param {?int|string} [query.schoolid]  When given, only return users in the group specified
 *                                        by this id or path.
 * @param {?boolean} [query.includeAll=false]  Whether users should be included that are not
 *                                             considered qualified for ranking entries
 *                                             (e.g. without verified e-mail address).
 * 
 * @return {object} Returns with <code>get-ranking-success</code> or a common error code
 *                  and populates <code>.result</code> with a {@link module:user~RankingEntry[]}
 * 
 * @function c2s~get-ranking
 */
User.prototype.getRanking = buscomponent.provideQT('client-get-ranking', function(query, ctx) {
	var self = this;
	
	query.since = parseInt(query.since) || 0;
	query.upto = parseInt(query.upto) || parseInt(Date.now() / 10000) * 10;
	// upto is rounded so that the SQL query cache will be used more effectively
	
	if (parseInt(query.since) != query.since)
		return { code: 'format-error' };
	
	var likestringWhere = '';
	var likestringUnit = [];
	
	var join = 'FROM users AS u ' +
		'JOIN users_data ON users_data.id = u.id ' +
		'LEFT JOIN schoolmembers AS sm ON u.id = sm.uid ' +
		'LEFT JOIN schools AS c ON sm.schoolid = c.id ' +
		'JOIN (SELECT userid, MIN(time) AS min_t, MAX(time) AS max_t FROM valuehistory ' +
			'WHERE time > ? AND time < ? GROUP BY userid) AS locator_va ON u.id = locator_va.userid ' +
		'JOIN valuehistory AS past_va ON past_va.userid = u.id AND past_va.time = locator_va.min_t ' +
		'JOIN valuehistory AS now_va ON now_va.userid = u.id AND now_va.time = locator_va.max_t ';
			
	if (!query.includeAll)
		likestringWhere += ' AND email_verif != 0 ';

	if (query.search) {
		var likestring = '%' + (String(query.search)).replace(/%/g, '\\%') + '%';
		likestringWhere += 'AND ((u.name LIKE ?) OR (realnamepublish != 0 AND (giv_name LIKE ? OR fam_name LIKE ?))) ';
		likestringUnit.push(likestring, likestring, likestring);
	}
	
	return Q().then(function() {
		if (!query.schoolid)
			return ctx.access.has('userdb');
		
		join += 'JOIN schools AS p ON c.path LIKE CONCAT(p.path, "/%") OR p.id = c.id ';
		likestringWhere += 'AND (p.id = ? OR p.path = ?) ';
		likestringUnit.push(String(query.schoolid), String(query.schoolid).toLowerCase());
		
		return self.request({name: 'isSchoolAdmin', ctx: ctx, status: ['xadmin'], schoolid: query.schoolid})
			.then(function(ISAResult) {
			assert.equal(typeof ISAResult.ok, 'boolean');
			
			return ISAResult.ok;
		});
	}).then(function(schoolAdminResult) {
		var fullData = schoolAdminResult.ok;
		
		return ctx.query('SELECT u.id AS uid, u.name AS name, ' +
			'c.path AS schoolpath, c.id AS school, c.name AS schoolname, jointime, pending, ' +
			'tradecount != 0 as hastraded, ' + 
			'now_va.totalvalue AS totalvalue, past_va.totalvalue AS past_totalvalue, ' +
			'now_va.wprov_sum + now_va.lprov_sum AS prov_sum, past_va.wprov_sum + past_va.lprov_sum AS past_prov_sum, ' +
			'((now_va.fperf_cur + now_va.fperf_sold - past_va.fperf_sold) / ' +
				'(now_va.fperf_bought - past_va.fperf_bought + past_va.fperf_cur)) AS fperf, ' +
			'((now_va.fperf_cur + now_va.fperf_sold - past_va.fperf_sold) - ' +
				'(now_va.fperf_bought - past_va.fperf_bought + past_va.fperf_cur))/GREATEST(700000000, past_va.totalvalue) AS fperfval, ' +
			(fullData ? '' : 'IF(realnamepublish != 0,giv_name,NULL) AS ') + ' giv_name, ' +
			(fullData ? '' : 'IF(realnamepublish != 0,fam_name,NULL) AS ') + ' fam_name, ' +
			'(SELECT COALESCE(SUM(xp), 0) FROM achievements WHERE achievements.userid = u.id) AS xp ' +
			join + /* needs query.since and query.upto parameters */
			'WHERE hiddenuser != 1 AND deletiontime IS NULL ' +
			likestringWhere,
			[query.since, query.upto].concat(likestringUnit))
	}).then(function(ranking) {
		return { code: 'get-ranking-success', 'result': ranking };
	});
});

/**
 * Represents the information publicly available about a single user including some performance data,
 * extending {@link module:user~UserEntryBase}.
 * @typedef module:user~UserEntry
 * @type object
 * 
 * @property {boolean} schoolpending  Alias of what is called <code>pending</code>.
 * @property {boolean} schooljointime  Alias of what is called <code>jointime</code>.
 * @property {boolean} dschoolid  Alias of what is called <code>schoolid</code>.
 * 
 * @property {int} birthday  A user’s birthday as a unix timestamp.
 * @property {string} desc  A user’s self-chosen description text.
 * @property {number} wprovision  The provision for followers to pay when they
 *                                profit from this leader’s gains (in per cent).
 * @property {number} lprovision  The provision for followers to pay when they
 *                                suffer from this leader’s losses (in per cent).
 * @property {int} lstockid  The stock id associated with this user as a leader.
 * @property {?string} profilepic  A reference to a profile image for this user.
 * @property {int} registerevent  The event id of this user’s registration.
 *                                Useful for commenting onto the user’s pinboard.
 * @property {int} registertime  The unix timestamp of this user’s registration.
 * @property {number} dayfperf  Day following performance. See {@link module:user~RankingEntry}.
 * @property {number} dayoperf  Day non-following performance. See {@link module:user~RankingEntry}.
 * @property {number} weekfperf  Week following performance. See {@link module:user~RankingEntry}.
 * @property {number} weekoperf  Week non-following performance. See {@link module:user~RankingEntry}.
 * @property {number} totalfperf  All-time following performance. See {@link module:user~RankingEntry}.
 * @property {number} totaloperf  All-time non-following performance. See {@link module:user~RankingEntry}.
 * @property {number} freemoney  Money currently available to the user.
 * @property {number} prov_sum  Total earns (or losses, if negative) by acting as a leader
 *                              and receiving provision.
 * @property {number} weekstarttotalvalue  Total value at the start of the week.
 * @property {number} daystarttotalvalue   Total value at the start of the day.
 * @property {?int} f_count  Number of current followers.
 * @property {?int} f_amount  Number of shares currently sold followers.
 * @property {Array} schools  All schools of which this user is a member as <code>{path, id, name}</code> objects.
 * 
 * @property {boolean} isSelf  Indicates whether this user object corresponds to the user which requested it.
 */

/**
 * Return all available information on a single user.
 * 
 * @param {string|int} query.lookfor  The user id or name for which data should be returned.
 *                                    As a special value, '$self' can be used to inspect own data.
 * @param {?boolean} query.nohistory  If true, returns only direct user information;
 *                                    Otherwise, all available information.
 * 
 * @return {object} Returns with <code>get-user-info-success</code>, 
 *                  <code>get-user-info-notfound</code> or a common error code
 *                  and populates <code>.result</code> with a {@link module:user~UserEntry},
 *                  <code>.orders</code> with a trade info list,
 *                  <code>.achievements</code> with an achievement info list,
 *                  <code>.values</code> with finance history data (see also {@link s2c~trade}) and
 *                  <code>.pinboard</code> with a {@link Comment[]} array of pinboard entries.
 * 
 * @function c2s~get-user-info
 */
User.prototype.getUserInfo = buscomponent.provideQT('client-get-user-info', function(query, ctx) {
	var self = this;
	var cfg;
	
	return self.getServerConfig().then(function(cfg_) {
		cfg = cfg_;
	
		if (query.lookfor == '$self' && ctx.user)
			query.lookfor = ctx.user.id;
		
		var columns = (ctx.access.has('userdb') || query.lookfor == ctx.user.id ? [
			'u.*', 'ud.*', 'uf.*',
		] : [
			'IF(realnamepublish != 0,giv_name,NULL) AS giv_name',
			'IF(realnamepublish != 0,fam_name,NULL) AS fam_name'
		]).concat([
			'u.id AS uid', 'u.name AS name', 'birthday',
			'sm.pending AS schoolpending', 'sm.schoolid AS dschoolid', 'sm.jointime AS schooljointime',
			'`desc`', 'wprovision', 'lprovision', 'uf.totalvalue', 'delayorderhist',
			'lastvalue', 'daystartvalue', 'weekstartvalue', 'stocks.id AS lstockid',
			'url AS profilepic', 'eventid AS registerevent', 'events.time AS registertime',
			'((uf.fperf_cur + uf.fperf_sold -  day_va.fperf_sold) / (uf.fperf_bought -  day_va.fperf_bought +  day_va.fperf_cur)) AS  dayfperf',
			'((uf.operf_cur + uf.operf_sold -  day_va.operf_sold) / (uf.operf_bought -  day_va.operf_bought +  day_va.operf_cur)) AS  dayoperf',
			'((uf.fperf_cur + uf.fperf_sold - week_va.fperf_sold) / (uf.fperf_bought - week_va.fperf_bought + week_va.fperf_cur)) AS weekfperf',
			'((uf.operf_cur + uf.operf_sold - week_va.operf_sold) / (uf.operf_bought - week_va.operf_bought + week_va.operf_cur)) AS weekoperf',
			'(uf.fperf_cur + uf.fperf_sold) / uf.fperf_bought AS totalfperf',
			'(uf.operf_cur + uf.operf_sold) / uf.operf_bought AS totaloperf',
			'freemoney', 'uf.wprov_sum + uf.lprov_sum AS prov_sum',
			'week_va.totalvalue AS weekstarttotalvalue',
			'day_va.totalvalue  AS daystarttotalvalue'
		]).join(', ');
			
		return ctx.query('SELECT ' + columns + ' FROM users AS u ' +
			'JOIN users_finance AS uf ON u.id = uf.id ' +
			'JOIN users_data AS ud ON u.id = ud.id ' +
			'LEFT JOIN valuehistory AS week_va ON week_va.userid = u.id AND week_va.time = (SELECT MIN(time) FROM valuehistory WHERE userid = u.id AND time > ?) ' +
			'LEFT JOIN valuehistory AS day_va  ON day_va.userid  = u.id AND day_va.time  = (SELECT MIN(time) FROM valuehistory WHERE userid = u.id AND time > ?) ' +
			'LEFT JOIN schoolmembers AS sm ON u.id = sm.uid '+
			'LEFT JOIN stocks ON u.id = stocks.leader '+
			'LEFT JOIN httpresources ON httpresources.user = u.id AND httpresources.role = "profile.image" '+
			'LEFT JOIN events ON events.targetid = u.id AND events.type = "user-register" '+
			'WHERE u.id = ? OR u.name = ?', 
			[Date.parse('Sunday').getTime() / 1000, Date.parse('00:00').getTime() / 1000,
				parseInt(query.lookfor) == query.lookfor ? query.lookfor : -1, String(query.lookfor)]);
	}).then(function(users) {
		if (users.length == 0)
			return { code: 'get-user-info-notfound' };
		
		var xuser = users[0];
		xuser.isSelf = (ctx.user && xuser.uid == ctx.user.uid);
		if (xuser.isSelf) 
			xuser.access = ctx.access.toArray();
		
		assert.ok(xuser.registerevent);
		
		delete xuser.pwhash;
		delete xuser.pwsalt;
		
		return ctx.query('SELECT SUM(amount) AS samount, SUM(1) AS sone ' +
			'FROM depot_stocks AS ds WHERE ds.stockid=?', [xuser.lstockid]).then(function(followers) {
			xuser.f_amount = followers[0].samount || 0;
			xuser.f_count = followers[0].sone || 0;
				
			return ctx.query('SELECT p.name, p.path, p.id FROM schools AS c ' +
				'JOIN schools AS p ON c.path LIKE CONCAT(p.path, "/%") OR p.id = c.id ' + 
				'WHERE c.id = ? ORDER BY LENGTH(p.path) ASC', [xuser.dschoolid]);
		}).then(function(schools) {
			/* do some validation on the schools array.
			 * this is not necessary; however, it may help catch bugs long 
			 * before they actually do a lot of harm.
			 */
			var levelArray = _.map(schools, function(s) { return s.path.replace(/[^\/]/g, '').length; });
			if (_.intersection(levelArray, _.range(1, levelArray.length+1)).length != levelArray.length)
				return self.emitError(new Error('Invalid school chain for user: ' + JSON.stringify(schools)));
			
			xuser.schools = schools;
			if (query.nohistory) 
				return { code: 'get-user-info-success', result: xuser };
		
			var orders, achievements, values;
			return ctx.query('SELECT oh.*, l.name AS leadername FROM orderhistory AS oh ' +
				'LEFT JOIN users AS l ON oh.leader = l.id ' + 
				'WHERE userid = ? AND buytime <= (UNIX_TIMESTAMP() - ?) ' + 
				'ORDER BY buytime DESC',
				[xuser.uid, (!ctx.user || (xuser.delayorderhist && xuser.uid != ctx.user.uid && !ctx.access.has('stocks')))
					? cfg.delayOrderHistTime : 0]).then(function(orders_) {
				orders = orders_;
				return ctx.query('SELECT * FROM achievements ' +
					'LEFT JOIN events ON events.type="achievement" AND events.targetid = achid ' +
					'WHERE userid = ?', [xuser.uid]);
			}).then(function(achievements_) {
				achievements = achievements_;
				return ctx.query('SELECT time, totalvalue FROM valuehistory WHERE userid = ?', [xuser.uid]);
			}).then(function(values_) {
				values = values_;
				return ctx.query('SELECT c.*,u.name AS username,u.id AS uid, url AS profilepic, trustedhtml ' + 
					'FROM ecomments AS c ' + 
					'LEFT JOIN users AS u ON c.commenter = u.id ' + 
					'LEFT JOIN httpresources ON httpresources.user = c.commenter AND httpresources.role = "profile.image" ' + 
					'WHERE c.eventid = ?', [xuser.registerevent]);
			}).then(function(comments) {
				return { code: 'get-user-info-success', 
					result: xuser,
					orders: orders,
					achievements: achievements,
					values: values,
					pinboard: comments };
			});
		});
	});
});

/**
 * Regularly called function to perform various cleanup and update tasks.
 * 
 * Flushes outdated sessions out of the system and weekly 
 * removes memberless groups that were not created by 
 * administrative users.
 * 
 * @param {Query} query  A query structure, indicating which actions should be performed
 * @param {Query} query.weekly  Clean up schools without members
 * @param {module:qctx~QContext} ctx  A QContext to provide database access.
 * 
 * @function busreq~regularCallbackUser
 */
User.prototype.regularCallback = buscomponent.provide('regularCallbackUser', ['query', 'ctx'], function(query, ctx) {
	if (ctx.getProperty('readonly'))
		return Q();
	
	return Q.all([
		ctx.query('DELETE FROM sessions WHERE lastusetime + endtimeoffset < UNIX_TIMESTAMP()'),
		ctx.query('SELECT p.id, p.path, users.access FROM schools AS p ' +
			'JOIN events ON events.type="school-create" AND events.targetid = p.id ' +
			'JOIN users ON users.id = events.srcuser ' +
			'WHERE ' +
			'(SELECT COUNT(uid) FROM schoolmembers WHERE schoolmembers.schoolid = p.id) = 0 AND ' +
			'(SELECT COUNT(*) FROM schools AS c WHERE c.path LIKE CONCAT(p.path, "/%")) = 0 AND ' +
			'(SELECT COUNT(*) FROM feedblogs WHERE feedblogs.schoolid = p.id) = 0').then(function(schools) {
			return Q.all(schools.filter(function(school) {
				return !Access.fromJSON(school.access).has('schooldb') &&
					(school.path.replace(/[^\/]/g, '').length == 1 || (query && query.weekly));
			}).map(function(school) {
				return ctx.query('DELETE FROM schools WHERE id = ?', [school.id]);
			}));
		})
	]);
});

/**
 * Verify a user’s e-mail address with the key from the confirmation link.
 * 
 * @param {string} query.uid  The assigned user id.
 * @param {string} query.key  The key from the confirmation link.
 * 
 * @return {object} Returns with <code>email-verify-failure</code>,
 *                  <code>email-verify-already-verified</code>,
 *                  or passes on information to {@link c2s~login}.
 * 
 * @noreadonly
 * @function c2s~emailverif
 */
User.prototype.emailVerify = buscomponent.provideWQT('client-emailverif', function(query, ctx, xdata) {
	var self = this;
	
	var uid = parseInt(query.uid);
	var key = String(query.key);
	
	if (uid != query.uid)
		return { code: 'format-error' };
	
	return ctx.query('SELECT email_verif AS v, 42 AS y, email FROM users WHERE id = ? ' +
	'UNION SELECT COUNT(*) AS v, 41 AS y, "Wulululu" AS email FROM email_verifcodes WHERE userid = ? AND `key` = ?',
		[uid, uid, key]).then(function(res) {
		if (res.length != 2) {
			console.warn('strange email-verif stuff', res);
			return { code: 'email-verify-failure' };
		}
		
		var email = null;
		for (var i = 0; i < res.length; ++i) {
			if (res[i].y == 42) {
				email = res[i].email;
					
				if (res[i].y == 42 && res[i].v != 0) 
					return { code: 'email-verify-already-verified' };
			}
			
			if (res[i].y == 41 && res[i].v < 1 && !ctx.access.has('userdb'))
				return { code: 'email-verify-failure' };
		}
		
		return ctx.query('SELECT COUNT(*) AS c FROM users WHERE email = ? AND email_verif = 1 AND id != ?', [email, uid]).then(function(res) {
			if (res[0].c > 0)
				return { code: 'email-verify-other-already-verified' };
		
			return ctx.query('DELETE FROM email_verifcodes WHERE userid = ?', [uid]).then(function() {
				return ctx.query('UPDATE users SET email_verif = 1 WHERE id = ?', [uid])
			}).then(function() {
				ctx.access.grant('email_verif');
				
				return self.login({
					name: email,
					stayloggedin: true,
				}, new qctx.QContext({access: ctx.access, parentComponent: self}), xdata, true);
			});
		});
	});
});

/**
 * Write session and statistics information to the database.
 * 
 * Sets the session’s last use date to make sure it does not expire.
 * This function usually writes data at most once per minute to 
 * reduce database writes.
 * 
 * @param {module:user~UserEntry} user  The currently active user
 * @param {module:qctx~QContext} ctx  A QContext to provide database access and user information.
 * @param {boolean} force  If true, writes the data even if waiting would have been 
 *                         the normal response.
 * 
 * @function busreq~updateUserStatistics
 */
User.prototype.updateUserStatistics = buscomponent.provide('updateUserStatistics',
	['user', 'ctx', 'force'], function(user, ctx, force)
{
	if (!user)
		return Q();
	
	var now = Date.now();
	var lastSessionUpdate = ctx.getProperty('lastSessionUpdate');
	
	if (((!lastSessionUpdate || (now - lastSessionUpdate) < 60000) && !force) || ctx.getProperty('readonly') || !user) {
		// don't update things yet
		ctx.setProperty('pendingTicks', ctx.getProperty('pendingTicks') + 1);
		
		return Q();
	} else {
		var ticks = ctx.getProperty('pendingTicks');
		ctx.setProperty('pendingTicks', 0);
		ctx.setProperty('lastSessionUpdate', now);
		
		return Q.all([
			ctx.query('UPDATE sessions SET lastusetime = UNIX_TIMESTAMP() WHERE id = ?', [user.sid]),
			ctx.query('UPDATE globalvars SET value = ? + value WHERE name="ticks"', [ticks, user.id])
		]);
	}
});

/**
 * Load information on the current user from the database.
 * 
 * This function is usually one of the first ones called on each client query.
 * 
 * @param {string} key  The current session id.
 * @param {module:qctx~QContext} ctx  A QContext to provide database access and user information.
 * 
 * @return A {module:user~UserEntry} object (or null in case of no match or an expired session).
 * 
 * @function busreq~loadSessionUser
 */
User.prototype.loadSessionUser = buscomponent.provide('loadSessionUser', ['key', 'ctx'], function(key, ctx) {
	var self = this;
	
	var signedLogin = (key[0] == ':');
	
	return Q().then(function() {
		if (!signedLogin)
			return {uid: null, key: key};
		
		// was signed login, e. g. during read-only period
		return self.request({
			name: 'verifySignedMessage',
			msg: key.substr(1),
		}).then(function(msg) {
			var today = parseInt(Date.now() / 86400);
			if (!msg || msg.date <= today - 1) // message at least 24 hours old
				return null;
			
			return {uid: msg.uid, key: msg.sid};
		});
	}).then(function(loginInfo) {
		if (!loginInfo)
			return null;
		
		return ctx.query('SELECT users.*, users_finance.*, users_data.*, users.id AS uid, ' +
			(signedLogin ? '' : 'sessions.id AS sid, ') +
			'schools.path AS schoolpath, schools.id AS school, schools.name AS schoolname, jointime, sm.pending AS schoolpending ' +
			'FROM users ' +
			'JOIN users_finance ON users_finance.id = users.id ' +
			'JOIN users_data ON users_data.id = users.id ' +
			(signedLogin ? '' : 'JOIN sessions ON sessions.uid = users.id ') +
			'LEFT JOIN schoolmembers AS sm ON sm.uid = users.id ' +
			'LEFT JOIN schools ON schools.id = sm.schoolid ' +
			'WHERE ' + (signedLogin ? 'uid = ? ' : '`key` = ? ' +
			(ctx.getProperty('readonly') ? '' : 'AND lastusetime + endtimeoffset > UNIX_TIMESTAMP() ')) +
			'LIMIT 1', [signedLogin ? loginInfo.uid : loginInfo.key])
		.then(function(res) {
			if (res.length == 0) {
				return null;
			}
			
			assert.equal(res.length, 1);
			var user = res[0];
			user.id = user.uid;
			
			assert.ok(user.id == loginInfo.uid || loginInfo.uid === null);
			
			user.realnamepublish = !!user.realnamepublish;
			user.delayorderhist = !!user.delayorderhist;
			
			try {
				user.clientopt = JSON.parse(user.clientopt);
			} catch (e) {
				user.clientopt = {};
			}
			
			if (signedLogin)
				user.sid = loginInfo.key;
			
			return self.updateUserStatistics(user, ctx).then(function() {
				return user;
			});
		});
	});
});

/**
 * Sets up a new user.
 * See {@link module:user~User#updateUser} for detailed documentation,
 * including parameters and possible return codes.
 * 
 * @noreadonly
 * @loginignore
 * @function c2s~register
 */
User.prototype.register = buscomponent.provideWQT('client-register', function(query, ctx, xdata) {
	if (ctx.user !== null)
		return { code: 'already-logged-in' };
	return this.updateUser(query, 'register', ctx, xdata);
});

/**
 * Changes the settings and general information for the current user.
 * See {@link module:user~User#updateUser} for detailed documentation,
 * including parameters and possible return codes.
 * 
 * @noreadonly
 * @function c2s~change-options
 */
User.prototype.changeOptions = buscomponent.provideWQT('client-change-options', function(query, ctx, xdata) {
	return this.updateUser(query, 'change', ctx, xdata);
});

/**
 * Indicates that a user changed their username
 * 
 * @typedef s2c~user-namechange
 * @type {Event}
 * 
 * @property {string} oldname  The user’s name before the change
 * @property {string} newname  The user’s name after the change
 */

/**
 * Indicates that a user changed their leader provisions
 * 
 * @typedef s2c~user-provchange
 * @type {Event}
 * 
 * @property {int} oldwprov  The user’s gain provision before the change
 * @property {int} newwprov  The user’s gain provision after the change
 * @property {int} oldlprov  The user’s loss provision before the change
 * @property {int} newlprov  The user’s loss provision after the change
 */

/**
 * Indicates that a user changed their description text
 * 
 * @typedef s2c~user-descchange
 * @type {Event}
 */

/**
 * Updates or creates the info for the current user.
 * invoked by registering or changing one’s options.
 * 
 * If necessary (in case of registration or when changing the
 * e-mail address), {@link module:user~User#sendRegisterEmail}
 * will be called and determines the return code of this function.
 * 
 * This method is currently in horrible shape and should be refactored.
 * 
 * @return {object} This method can return with the following codes:
 *                  <ul>
 *                      <li><code>reg-too-short-pw</code></li>
 *                      <li><code>reg-name-invalid-char</code></li>
 *                      <li><code>invalid-provision</code></li>
 *                      <li><code>reg-beta-necessary</code></li>
 *                      <li><code>reg-email-already-present</code></li>
 *                      <li><code>reg-name-already-present</code></li>
 *                      <li><code>reg-success</code></li>
 *                      <li><code>reg-unknown-school</code></li>
 *                      <li>
 *                          <code>reg-email-failed</code> as per 
 *                          {@link module:user~User#sendRegisterEmail}
 *                      </li>
 *                      <li>or a common error code</li>
 *                  </ul>
 * 
 * @noreadonly
 * @function module:user~User#updateUser
 */
User.prototype.updateUser = function(query, type, ctx, xdata) {
	var self = this;
	
	return self.getServerConfig().then(function(cfg) {
		var uid = ctx.user !== null ? ctx.user.id : null;
		if (!query.name || !query.email)
			return { code: 'format-error' };
		
		if ((query.password || type != 'change') && (!query.password || query.password.length < 5))
			return { code: 'reg-too-short-pw' };
		
		query.email = String(query.email);
		query.name = String(query.name);
		if (!/^[^\.,@<>\x00-\x20\x7f!"'\/\\$#()^?&{}]+$/.test(query.name) || parseInt(query.name) == query.name)
			return { code: 'reg-name-invalid-char' };
		
		query.giv_name = String(query.giv_name || '');
		query.fam_name = String(query.fam_name || '');
		query.wprovision = parseInt(query.wprovision) || cfg.defaultWProvision;
		query.lprovision = parseInt(query.lprovision) || cfg.defaultLProvision;
		query.birthday = query.birthday ? parseInt(query.birthday) : null;
		query.desc = String(query.desc);
		query.street = query.street ? String(query.street) : null;
		query.town = query.town ? String(query.town) : null;
		query.zipcode = query.zipcode ? String(query.zipcode) : null;
		
		if (query.wprovision < cfg.minWProvision || query.wprovision > cfg.maxWProvision ||
			query.lprovision < cfg.minLProvision || query.lprovision > cfg.maxLProvision) 
			return { code: 'invalid-provision' };
		
		if (!query.school) // e. g., empty string
			query.school = null;
		
		var betakey = query.betakey ? String(query.betakey).split('-') : [0,0];
		
		var conn, res;
		return ctx.startTransaction([
			{ name: 'users', mode: 'w', },
			{ name: 'users_finance', mode: 'w', },
			{ name: 'users_data', mode: 'w', },
			{ name: 'stocks', mode: 'w', },
			{ name: 'betakeys', mode: 'w', },
			{ name: 'inviteaccept', mode: 'w', },
			{ name: 'invitelink', mode: 'r', },
			{ name: 'schoolmembers', mode: 'w', },
			{ name: 'schooladmins', mode: 'w', },
			{ name: 'schools', mode: 'w', },
			{ name: 'stocks', alias: 'stocks1', mode: 'r' }, // feed
			{ name: 'events', mode: 'w' }, // feed
			{ name: 'events_users', mode: 'w' }, // feed
			{ name: 'depot_stocks', mode: 'r' }, // feed
			{ name: 'watchlists', mode: 'r' } // feed
		]).then(function(conn_) {
			conn = conn_;
			return conn.query('SELECT email,name,id FROM users WHERE (email = ? AND email_verif) OR (name = ?) ORDER BY NOT(id != ?)',
				[query.email, query.name, uid]);
		}).then(function(res_) {
			res = res_;
			return conn.query('SELECT `key` FROM betakeys WHERE `id` = ?',
				[betakey[0]]);
		}).then(function(βkey) {
			if (cfg.betakeyRequired && (βkey.length == 0 || βkey[0].key != betakey[1]) && 
				type == 'register' && !ctx.access.has('userdb')) {
				return conn.rollback().then(function() {
					return { code: 'reg-beta-necessary' };
				});
			}
			
			if (res.length > 0 && res[0].id !== uid) {
				return conn.rollback().then(function() {
					if (res[0].email.toLowerCase() == query.email.toLowerCase())
						return { code: 'reg-email-already-present' };
					else
						return { code: 'reg-name-already-present' };
				});
			}
			
			return (query.school !== null ?
				conn.query('SELECT id FROM schools WHERE ? IN (id, name, path)', [String(query.school)])
				: Q([])).then(function(res) {
				return ((res.length == 0 && query.school !== null) ? function(cont) {
					if (parseInt(query.school) == query.school || !query.school) {
						return conn.rollback().then(function() {
							return { code: 'reg-unknown-school' };
						});
					}
					
					return conn.query('INSERT INTO schools (name, path) VALUES(?, CONCAT("/",LOWER(MD5(?))))',
						[String(query.school), String(query.school)]).then(cont);
				} : function(cont) {
					if (query.school !== null) {
						assert.ok(parseInt(query.school) != query.school || query.school == res[0].id);
						query.school = res[0].id;
					}
					
					return cont([]);
				})(function(res) {
					var gainUIDCBs = [];
					
					if (res && res.insertId) {
						// in case school was created
						
						var schoolid = res.insertId;
						query.school = schoolid;
						
						gainUIDCBs.push(function() {
							assert.ok(uid != null);
							
							return ctx.feed({
								'type': 'school-create',
								'targetid': schoolid,
								'srcuser': uid,
								'conn': conn
							});
						});
					}
					
					var updateCB = function(res) {
						if (uid === null)
							uid = res.insertId;
						
						assert.ok(uid != null);
						
						return gainUIDCBs.reduce(Q.when, Q()).then(function() {
							return conn.commit();
						}).then(function() {
							if ((ctx.user && query.email == ctx.user.email) || (ctx.access.has('userdb') && query.nomail))
								return { code: 'reg-success', uid: uid, extra: 'repush' };
							else
								return self.sendRegisterEmail(query,
									new qctx.QContext({user: {id: uid, uid: uid}, access: ctx.access,
										parentComponent: self}),
									xdata);
						});
					};
					
					return (query.password ? self.generatePWKey(query.password) :
						Q({salt: ctx.user.pwsalt, hash: ctx.user.pwhash}))
						.then(function(pwdata) {
						if (type == 'change') {
							return conn.query('UPDATE users SET name = ?, pwhash = ?, pwsalt = ?, email = ?, email_verif = ?, ' +
								'delayorderhist = ?, skipwalkthrough = ? WHERE id = ?',
								[String(query.name), pwdata.hash, pwdata.salt,
								String(query.email), query.email == ctx.user.email ? 1 : 0, 
								query.delayorderhist ? 1:0, query.skipwalkthrough ? 1:0, uid]).then(function() {
							return conn.query('UPDATE users_data SET giv_name = ?, fam_name = ?, realnamepublish = ?, ' +
								'birthday = ?, `desc` = ?, street = ?, zipcode = ?, town = ?, traditye = ?, ' +
								'clientopt = ?, dla_optin = ?, schoolclass = ? WHERE id = ?',
								[String(query.giv_name), String(query.fam_name), query.realnamepublish?1:0,
								query.birthday, String(query.desc), String(query.street),
								String(query.zipcode), String(query.town), JSON.stringify(query.clientopt || {}),
								query.traditye?1:0, query.dla_optin?1:0, String(query.schoolclass || ''), uid]);
							}).then(function() {
							return conn.query('UPDATE users_finance SET wprovision = ?, lprovision = ? WHERE id = ?',
								[query.wprovision, query.lprovision, uid]);
							}).then(function() {
							if (query.school != ctx.user.school) {
								if (query.school == null)
									return conn.query('DELETE FROM schoolmembers WHERE uid = ?', [uid]);
								else
									return conn.query('REPLACE INTO schoolmembers (uid, schoolid, pending, jointime) '+
										'VALUES(?, ?, ' + (ctx.access.has('schooldb') ? '0' :
											'((SELECT COUNT(*) FROM schooladmins WHERE schoolid = ? AND status="admin") > 0)') + ', UNIX_TIMESTAMP())',
										[uid, String(query.school), String(query.school)]);
								
								if (ctx.user.school != null) 
									return conn.query('DELETE FROM schooladmins WHERE uid = ? AND schoolid = ?', [uid, ctx.user.school]);
							}
							}).then(function() {
							if (query.name != ctx.user.name) {
								return ctx.feed({
									'type': 'user-namechange',
									'targetid': uid,
									'srcuser': uid,
									'json': {'oldname': ctx.user.name, 'newname': query.name},
									'conn': conn
								}).then(function() {
									return conn.query('UPDATE stocks SET name = ? WHERE leader = ?', ['Leader: ' + query.name, uid]);
								});
							}
							}).then(function() {
							if (query.wprovision != ctx.user.wprovision || query.lprovision != ctx.user.lprovision)
								return ctx.feed({'type': 'user-provchange', 'targetid': uid, 'srcuser': uid, json:
									{'oldwprov': ctx.user.wprovision, 'newwprov': query.wprovision,
									 'oldlprov': ctx.user.lprovision, 'newlprov': query.lprovision}, 'conn': conn});
							}).then(function() {
							if (query.desc != ctx.user.desc)
								return ctx.feed({'type': 'user-descchange', 'targetid': uid, 'srcuser': uid, 'conn': conn});
							}).then(updateCB);
						} else {
							var inv = {};
							return (query.betakey ?
								conn.query('DELETE FROM betakeys WHERE id = ?', [betakey[0]]) :
								Q()).then(function() {
							if (!query.invitekey)
								return;
							
							return conn.query('SELECT * FROM invitelink WHERE `key` = ?', [String(query.invitekey)]).then(function() {
								if (invres.length == 0)
									return;
								
								assert.equal(invres.length, 1);
								
								inv = invres[0];
								if (inv.schoolid && !query.school || parseInt(query.school) == parseInt(inv.schoolid)) {
									query.school = inv.schoolid;
									inv.__schoolverif__ = 1;
								}
								
								gainUIDCBs.push(function() {
									return conn.query('INSERT INTO inviteaccept (iid, uid, accepttime) VALUES(?, ?, UNIX_TIMESTAMP())', [inv.id, uid]);
								});
							});
							}).then(function() {
								return conn.query('INSERT INTO users ' +
									'(name, delayorderhist, pwhash, pwsalt, email, email_verif, registertime)' +
									'VALUES (?, ?, ?, ?, ?, ?, UNIX_TIMESTAMP())',
									[String(query.name), query.delayorderhist?1:0, pwdata.hash, pwdata.salt,
									String(query.email), (inv.email && inv.email == query.email) ? 1 : 0]);
							}).then(function(res) {
								uid = res.insertId;
								return conn.query('INSERT INTO users_data (id, giv_name, fam_name, realnamepublish, traditye, ' +
									'street, zipcode, town, schoolclass) VALUES (?, ?, ?, ?, ?, ?, ?, ?, ?); ' +
									'INSERT INTO users_finance(id, wprovision, lprovision, freemoney, totalvalue) '+
									'VALUES (?, ?, ?, ?, ?)',
									[uid, String(query.giv_name), String(query.fam_name), query.realnamepublish?1:0,
									query.traditye?1:0, String(query.street), String(query.zipcode), String(query.town),
									String(query.schoolclass || ''),
									uid, cfg.defaultWProvision, cfg.defaultLProvision,
									cfg.defaultStartingMoney, cfg.defaultStartingMoney]);
							}).then(function() {
								return ctx.feed({'type': 'user-register', 'targetid': uid, 'srcuser': uid, 'conn': conn});
							}).then(function() {
								return conn.query('INSERT INTO stocks (stockid, leader, name, exchange, pieces) VALUES(?, ?, ?, ?, 100000000)',
									['__LEADER_' + uid + '__', uid, 'Leader: ' + query.name, 'tradity']);
							}).then(function() {
								if (query.school) {
									return conn.query('INSERT INTO schoolmembers (uid, schoolid, pending, jointime) ' +
										'VALUES(?, ?, ' + 
										(inv.__schoolverif__ ? '1' : '((SELECT COUNT(*) FROM schooladmins WHERE schoolid = ? AND status="admin") > 0) ') +
										', UNIX_TIMESTAMP())',
										[uid, String(query.school), String(query.school)]);
								}
							}).then(_.bind(updateCB, self, res));
						}
					});
				});
			});
		});
	});
};

/**
 * Resets the current user financially into their initial state.
 * This is only available for users with appropiate privileges
 * or when resets are allowed (config option <code>.resetAllowed</code>)
 * 
 * @return {object}  Returns with <code>reset-user-success</code> or
 *                   a common error code.
 * 
 * @noreadonly
 * @function c2s~reset-user
 */
User.prototype.resetUser = buscomponent.provideWQT('client-reset-user', function(query, ctx) {
	var self = this;
	
	return self.getServerConfig().then(function(cfg) {
		if (!cfg.resetAllowed && !ctx.access.has('userdb'))
			return { code: 'permission-denied' };
		
		assert.ok(ctx.user);
		assert.ok(ctx.access);
		
		return ctx.query('DELETE FROM depot_stocks WHERE userid = ?', [ctx.user.uid]).then(function() {
			return ctx.query('UPDATE users_finance SET freemoney = ?, totalvalue = ?, ' +
				'fperf_bought = 0, fperf_cur = 0, fperf_sold = 0, ' + 
				'operf_bought = 0, operf_cur = 0, operf_sold = 0, ' + 
				'wprov_sum = 0, lprov_sum = 0 ' + 
				'WHERE id = ?', [cfg.defaultStartingMoney, cfg.defaultStartingMoney, ctx.user.uid]);
		}).then(function() {
			return self.request({name: 'sellAll', query: query, ctx: ctx});
		}).then(function() {
			var val = cfg.defaultStartingMoney / 1000;
			return ctx.query('UPDATE stocks SET lastvalue = ?, ask = ?, bid = ?, ' +
					'daystartvalue = ?, weekstartvalue = ?, lastchecktime = UNIX_TIMESTAMP() WHERE leader = ?',
					[val, val, val, val, val, ctx.user.uid]);
		}).then(function() {
			return ctx.query('DELETE FROM valuehistory WHERE userid = ?', [ctx.user.uid]);
		}).then(function() {
			return ctx.feed({'type': 'user-reset', 'targetid': ctx.user.uid, 'srcuser': ctx.user.uid});
		}).then(function() {
			return self.request({name: 'dqueriesResetUser', ctx: ctx});
		}).then(function() {
			return { code: 'reset-user-success' };
		});
	});
});

/**
 * Resets the current user’s password.
 * Currently, a new password is mailed to the user; This will change
 * due to #268 into sending a link to a password reset page.
 * 
 * @return {object}  Returns with <code>password-reset-success</code>, 
 *                   <code>password-reset-notfound</code>, or
 *                   a common error code.
 * 
 * @loginignore
 * @noreadonly
 * @function c2s~password-reset
 */
User.prototype.passwordReset = buscomponent.provideWQT('client-password-reset', function(query, ctx) {
	var self = this;
	
	if (ctx.user)
		return { code: 'already-logged-in' };
	
	var name = String(query.name);
	
	return ctx.query('SELECT id, email FROM users WHERE name = ? OR email = ? AND deletiontime IS NULL LIMIT 1',
		[name, name]).then(function(res) {
		if (res.length == 0)
			return { code: 'password-reset-notfound' };
		
		var u = res[0];
		assert.ok(u);
		
		var pw;
		return Q.nfcall(crypto.randomBytes, 6).then(function(buf) {
			pw = buf.toString('hex');
			return self.generatePWKey(pw);
		}).then(function(pwdata) {
			return ctx.query('UPDATE users SET pwsalt = ?, pwhash = ? WHERE id = ?', [pwdata.salt, pwdata.hash, u.id]);
		}).then(function() {
			return self.request({name: 'sendTemplateMail', 
				template: 'password-reset-email.eml',
				ctx: ctx,
				variables: {'password': pw, 'username': query.name, 'email': u.email},
			});
		}).then(function() {
			return { code: 'password-reset-success' };
		});
	});
});

/**
 * Returns basic information on an invitation key.
 * 
 * @return {object}  Returns with <code>get-invitekey-info-notfound</code>
 *                   or <code>get-invitekey-info-success</code> and, in the
 *                   latter case, sets <code>.result.email</code> and 
 *                   <code>.result.schoolid</code> appropiately.
 * 
 * @loginignore
 * @function c2s~get-invitekey-info
 */
User.prototype.getInviteKeyInfo = buscomponent.provideQT('client-get-invitekey-info', function(query, ctx) {
	var self = this;
	
	return ctx.query('SELECT email, schoolid FROM invitelink WHERE `key` = ?', [String(query.invitekey)]).then(function(res) {
		if (res.length == 0)
			return { code: 'get-invitekey-info-notfound' };
	
		return self.getServerConfig().then(function(cfg) {
			assert.equal(res.length, 1);
			
			res[0].url = cfg.varReplace(cfg.inviteurl.replace(/\{\$key\}/g, query.invitekey));
			
			return { code: 'get-invitekey-info-success', result: res[0] };
		});
	});
});

/**
 * See {@link c2s~create-invite-link} for specifications.
 * 
 * @noreadonly
 * @function busreq~createInviteLink
 */
User.prototype.createInviteLink = buscomponent.provideWQT('createInviteLink', function(query, ctx) {
	var self = this;
<<<<<<< HEAD
	var uid = ctx.user.id;
=======
	ctx = ctx.clone(); // so we can’t lose the user object during execution
>>>>>>> 703e9131
	
	return self.getServerConfig().then(function(cfg) {
		query.email = query.email ? String(query.email) : null;
		
		if (!ctx.access.has('userdb')) {
			if (query.email && !/([\w_+.-]+)@([\w.-]+)$/.test(query.email))
				return { code: 'create-invite-link-invalid-email' };
			
			if (!ctx.access.has('email_verif'))
				return { code: 'create-invite-link-not-verif' };
		}
		
		var sendKeyToCaller = ctx.access.has('userdb');
		var key, url;
		
		return Q.nfcall(crypto.randomBytes, 16).then(function(buf) {
			key = buf.toString('hex');
			return ctx.query('INSERT INTO invitelink ' +
				'(uid, `key`, email, ctime, schoolid) VALUES ' +
				'(?, ?, ?, UNIX_TIMESTAMP(), ?)', 
<<<<<<< HEAD
				[uid, key, query.email, query.schoolid ? parseInt(query.schoolid) : null], function() {
				var url = cfg.inviteurl.replace(/\{\$key\}/g, key).replace(/\{\$hostname\}/g, cfg.hostname);
=======
				[ctx.user.id, key, query.email, query.schoolid ? parseInt(query.schoolid) : null]);
		}).then(function() {
			url = cfg.varReplace(cfg.inviteurl.replace(/\{\$key\}/g, key));
>>>>>>> 703e9131
		
			if (query.email) {
				return self.sendInviteEmail({
					sender: ctx.user,
					email: query.email,
					url: url
				}, ctx);
			} else {
				sendKeyToCaller = true;
				return { code: 'create-invite-link-success' };
			}
		}).then(function(ret) {
			if (sendKeyToCaller) {
				ret.url = url;
				ret.key = key; 
			}
			
			return ret;
		});
	});
});

exports.User = User;

})();<|MERGE_RESOLUTION|>--- conflicted
+++ resolved
@@ -1263,11 +1263,7 @@
  */
 User.prototype.createInviteLink = buscomponent.provideWQT('createInviteLink', function(query, ctx) {
 	var self = this;
-<<<<<<< HEAD
-	var uid = ctx.user.id;
-=======
 	ctx = ctx.clone(); // so we can’t lose the user object during execution
->>>>>>> 703e9131
 	
 	return self.getServerConfig().then(function(cfg) {
 		query.email = query.email ? String(query.email) : null;
@@ -1288,14 +1284,9 @@
 			return ctx.query('INSERT INTO invitelink ' +
 				'(uid, `key`, email, ctime, schoolid) VALUES ' +
 				'(?, ?, ?, UNIX_TIMESTAMP(), ?)', 
-<<<<<<< HEAD
-				[uid, key, query.email, query.schoolid ? parseInt(query.schoolid) : null], function() {
-				var url = cfg.inviteurl.replace(/\{\$key\}/g, key).replace(/\{\$hostname\}/g, cfg.hostname);
-=======
 				[ctx.user.id, key, query.email, query.schoolid ? parseInt(query.schoolid) : null]);
 		}).then(function() {
 			url = cfg.varReplace(cfg.inviteurl.replace(/\{\$key\}/g, key));
->>>>>>> 703e9131
 		
 			if (query.email) {
 				return self.sendInviteEmail({
