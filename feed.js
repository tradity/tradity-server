(function () { "use strict";

var _ = require('lodash');
var util = require('util');
var assert = require('assert');
var Q = require('q');
var buscomponent = require('./stbuscomponent.js');

/**
 * Provides interfaces to the user feeds and event tables
 * 
 * @public
 * @module feed
 */

/**
 * Main object of the {@link module:feed} module
 * @public
 * @constructor module:feed~FeedController
 * @augments module:stbuscomponent~STBusComponent
 */
function FeedController () {
	FeedController.super_.apply(this, arguments);
};

util.inherits(FeedController, buscomponent.BusComponent);

/**
 * Inserts an event into the event tables and user feeds.
 * 
 * Your local {@link module:qctx~QContext}’s <code>feed</code> method
 * invokes this – if available, consider using it in order to map all
 * actions to the current context.
 * 
 * @param {string} data.type  A short identifier for the kind of event
 * @param {int} data.srcuser  The numerical identifier of the user who
 *                            caused this event
 * @param {object} data.json  Additional information specific to the event type
 * @param {boolean} data.everyone  Write this event to all user feeds
 * @param {boolean} data.noFollowers  Do not write this event automatically to
 *                                    follower feeds
 * @param {int[]}  data.feedusers  A list of users to whose feeds this event should
 *                                 be written
 * @param {int}  data.feedchat   The ID of a chat of which all members should be
 *                               notified of this event
 * @param {int}  data.feedschool  The ID of a group of which all members should be
 *                                notified of this event
 * @param {module:qctx~QContext} ctx  A QContext to provide database access
 * @param {object} conn  An optional database connection to be used
 * 
 * @function busreq~feed
 */
FeedController.prototype.feed = buscomponent.provide('feed',
<<<<<<< HEAD
	['data', 'ctx', 'conn', 'onEventId'], function(data, ctx, conn, onEventId, done) {
	var self = this;
	
	done = done || function(data) { return data; };
=======
	['data', 'ctx', 'conn', 'onEventId', 'reply'], function(data, ctx, conn, onEventId, done) {
	var self = this;
	
	done = done || function() {};
>>>>>>> d4eb87c8
	assert.ok(data.type);
	assert.ok(data.type.length);
	assert.ok(data.srcuser);
	
	var json = JSON.stringify(data.json ? data.json : {});
	data = _.extend(data, data.json);
	
	conn = conn || ctx; // both db connections and QContexts expose .query()
	
<<<<<<< HEAD
	var eventid;
	return conn.query('INSERT INTO events(`type`, targetid, time, srcuser, json) VALUES (?, ?, UNIX_TIMESTAMP(), ?, ?)',
		[String(data.type), data.targetid ? parseInt(data.targetid) : null, parseInt(data.srcuser), json]).then(function(r) {
		eventid = r.insertId;
=======
	conn.query('INSERT INTO events(`type`, targetid, time, srcuser, json) VALUES (?, ?, UNIX_TIMESTAMP(), ?, ?)',
		[String(data.type), data.targetid ? parseInt(data.targetid) : null, parseInt(data.srcuser), json], function(r) {
		var eventid = r.insertId;
>>>>>>> d4eb87c8
		onEventId(eventid);
		
		var query, params, subselects;
		
		if (!data.everyone) {
			var additional = data.feedusers && data.feedusers.slice(0) || [];
			if (additional.indexOf(data.srcuser) == -1)
				additional.push(data.srcuser);
			
			query = 'INSERT INTO events_users (eventid,userid) ';
			subselects = [];
			params = [];
			
			if (!data.noFollowers) {
				// all followers
				subselects.push('SELECT ?, userid ' +
					'FROM depot_stocks ' +
					'JOIN stocks ON depot_stocks.stockid = stocks.id AND stocks.leader = ?');
				// all users in watchlist
				subselects.push('SELECT ?, watcher ' +
					'FROM stocks AS stocks1 ' +
					'JOIN watchlists ON stocks1.id = watched WHERE stocks1.leader = ?');
				params.push(eventid, data.srcuser, eventid, data.srcuser);
			}
			
			if (data.feedschool) {
				subselects.push(
					'SELECT ?, sm.uid FROM schools AS p ' +
					'JOIN schools AS c ON c.path LIKE CONCAT(p.path, "%") OR p.id = c.id ' +
					'JOIN schoolmembers AS sm ON sm.schoolid = c.id AND sm.pending = 0 ' +
					'WHERE p.id = ?');
				params.push(eventid, data.feedschool);
			}
			
			if (data.feedchat) {
				subselects.push('SELECT ?, userid FROM chatmembers WHERE chatid = ?');
				params.push(eventid, data.feedchat);
			}
			 
			for (var i = 0; i < additional.length; ++i) {
				if (parseInt(additional[i]) != additional[i])
					return self.emitError(new Error('Bad additional user for feed event: ' + additional[i]));
				
				subselects.push('SELECT ?,?');
				params.push(eventid, additional[i]);
			}
			query += subselects.join(' UNION ');
		} else {
			query = 'INSERT INTO events_users (eventid, userid) SELECT ?, id FROM users';
			params = [eventid];
		}
		
<<<<<<< HEAD
		return conn.query(query, params);
	}).then(function() {
		self.emitGlobal('feed-' + data.type, data);
		self.emitGlobal('push-events');
		return done(eventid);
=======
		conn.query(query, params, function() {
			process.nextTick(function() {
				self.emitGlobal('feed-' + data.type, data);
				self.emitGlobal('push-events');
				done();
			});
		});
>>>>>>> d4eb87c8
	});
});

/**
 * Loads events for a given user’s feed.
 * 
 * @param {int} query.since  A unix timestamp indicating the maximum age of events
 * @param {?int} query.count  A maximum count of events to return
 * 
 * @function busreq~feedFetchEvents
 */
FeedController.prototype.fetchEvents = buscomponent.provideQT('feedFetchEvents', function(query, ctx) {
	return ctx.query('SELECT events.*, events_users.*, c.*, oh.*, events.time AS eventtime, events.eventid AS eventid, ' +
		'e2.eventid AS baseeventid, e2.type AS baseeventtype, trader.id AS traderid, trader.name AS tradername, ' +
		'schools.id AS schoolid, schools.name AS schoolname, schools.path AS schoolpath, ' +
		'su.name AS srcusername, notif.content AS notifcontent, notif.sticky AS notifsticky, url AS profilepic, ' +
		'achievements.achname, achievements.xp, sentemails.messageid, sentemails.sendingtime, sentemails.bouncetime, ' +
		'sentemails.mailtype, sentemails.recipient AS mailrecipient, sentemails.diagnostic_code ' +
		'FROM events_users ' +
		'JOIN events ON events_users.eventid = events.eventid ' +
		'LEFT JOIN ecomments AS c ON c.commentid = events.targetid AND events.type="comment" ' +
		'LEFT JOIN events AS e2 ON c.eventid = e2.eventid ' +
		'LEFT JOIN orderhistory AS oh ON oh.orderid = IF(events.type="trade", events.targetid, IF(e2.type="trade", e2.targetid, NULL)) ' +
		'LEFT JOIN users AS su ON su.id = events.srcuser ' +
		'LEFT JOIN users AS trader ON trader.id = IF(e2.type="trade", oh.userid, IF(e2.type="user-register", e2.targetid, NULL)) ' +
		'LEFT JOIN schools ON schools.id = e2.targetid AND e2.type="school-create" ' +
		'LEFT JOIN achievements ON achievements.achid = events.targetid AND events.type="achievement" ' +
		'LEFT JOIN mod_notif AS notif ON notif.notifid = events.targetid AND events.type="mod-notification" ' +
		'LEFT JOIN httpresources ON httpresources.user = c.commenter AND httpresources.role = "profile.image" ' +
		'LEFT JOIN sentemails ON sentemails.mailid = events.targetid AND events.type="email-bounced" ' +
		'WHERE events_users.userid = ? AND events.time > ? ORDER BY events.time DESC LIMIT ?',
		[ctx.user.uid, query ? parseInt(query.since) : 0,
		 query && query.count !== null ? parseInt(query.count) : 1000000]).then(function(r) {
		return _.chain(r).map(function(ev) {
			if (ev.json) {
				var json = JSON.parse(ev.json);
				if (json.delay && (Date.now()/1000 - ev.eventtime < json.delay) && ctx.user.uid != ev.srcuser)
					return null;
				ev = _.extend(ev, json);
			}
			
			delete ev.json;
			return ev;
		}).reject(function(ev) { return !ev; }).value();
	});
});

/**
 * Indicates that the current user has been notified a given event.
 * 
 * @param {int} query.eventid  The numerical identifier of the target event.
 * 
 * @return {object}  Returns with <code>mark-as-seen-success</code> or a common error code.
 * 
 * @function c2s~mark-as-seen
 */
FeedController.prototype.markAsSeen = buscomponent.provideWQT('client-mark-as-seen', function(query, ctx) {
	if (parseInt(query.eventid) != query.eventid)
		return { code: 'format-error' };
	
	return ctx.query('UPDATE events_users SET seen = 1 WHERE eventid = ? AND userid = ?', 
		[parseInt(query.eventid), ctx.user.id]).then(function() {
		return { code: 'mark-as-seen-success' };
	});
});

/**
 * Comment on a given event.
 * 
 * @param {string} query.comment  The comment’s text.
 * @param {boolean} query.ishtml  Whether the comment’s content should be considered HTML.
 * @param {int} query.eventid  The numerical identifier of the target event.
 * 
 * @return {object}  Returns with <code>comment-success</code>, <code>comment-notfound</code>
 *                   or a common error code.
 * 
 * @function c2s~comment
 */
FeedController.prototype.commentEvent = buscomponent.provideWQT('client-comment', function(query, ctx) {
	if (!query.comment)
		return { code: 'format-error' };
	
	return ctx.query('SELECT events.type,events.targetid,oh.userid AS trader FROM events ' +
		'LEFT JOIN orderhistory AS oh ON oh.orderid = events.targetid WHERE eventid = ?',
		[parseInt(query.eventid)]).then(function(res) {
		if (res.length == 0)
			return { code: 'comment-notfound' };
		
		var feedschool = null;
		var feedchat = null;
		var feedusers = [];
		var r = res[0];
		var noFollowers = false;
		
		switch (r.type) {
			case 'user-register':
				assert.notStrictEqual(r.targetid, null);
				feedusers.push(r.targetid);
				break;
			case 'trade':
				assert.notStrictEqual(r.trader, null);
				feedusers.push(r.trader);
				break;
			case 'school-create':
				assert.notStrictEqual(r.targetid, null);
				feedschool = r.targetid;
				break;
			case 'chat-start':
				assert.notStrictEqual(r.targetid, null);
				feedchat = r.targetid;
				noFollowers = true;
				break;
		}
		
		return ctx.query('INSERT INTO ecomments (eventid, commenter, comment, trustedhtml, time) VALUES(?, ?, ?, ?, UNIX_TIMESTAMP())', 
			[parseInt(query.eventid), ctx.user.id, String(query.comment),
			 query.ishtml && ctx.access.has('comments') ? 1 : 0]).then(function(res) {
			return ctx.feed({
				type: 'comment',
				targetid: res.insertId,
				srcuser: ctx.user.id,
				feedusers: feedusers,
				feedschool: feedschool,
				feedchat: feedchat,
				noFollowers: noFollowers
			});
		}).then(function() {
			return { code: 'comment-success' };
		});
	});
});

exports.FeedController = FeedController;

})();<|MERGE_RESOLUTION|>--- conflicted
+++ resolved
@@ -51,17 +51,10 @@
  * @function busreq~feed
  */
 FeedController.prototype.feed = buscomponent.provide('feed',
-<<<<<<< HEAD
 	['data', 'ctx', 'conn', 'onEventId'], function(data, ctx, conn, onEventId, done) {
 	var self = this;
 	
 	done = done || function(data) { return data; };
-=======
-	['data', 'ctx', 'conn', 'onEventId', 'reply'], function(data, ctx, conn, onEventId, done) {
-	var self = this;
-	
-	done = done || function() {};
->>>>>>> d4eb87c8
 	assert.ok(data.type);
 	assert.ok(data.type.length);
 	assert.ok(data.srcuser);
@@ -71,16 +64,10 @@
 	
 	conn = conn || ctx; // both db connections and QContexts expose .query()
 	
-<<<<<<< HEAD
 	var eventid;
 	return conn.query('INSERT INTO events(`type`, targetid, time, srcuser, json) VALUES (?, ?, UNIX_TIMESTAMP(), ?, ?)',
 		[String(data.type), data.targetid ? parseInt(data.targetid) : null, parseInt(data.srcuser), json]).then(function(r) {
 		eventid = r.insertId;
-=======
-	conn.query('INSERT INTO events(`type`, targetid, time, srcuser, json) VALUES (?, ?, UNIX_TIMESTAMP(), ?, ?)',
-		[String(data.type), data.targetid ? parseInt(data.targetid) : null, parseInt(data.srcuser), json], function(r) {
-		var eventid = r.insertId;
->>>>>>> d4eb87c8
 		onEventId(eventid);
 		
 		var query, params, subselects;
@@ -133,21 +120,11 @@
 			params = [eventid];
 		}
 		
-<<<<<<< HEAD
 		return conn.query(query, params);
 	}).then(function() {
 		self.emitGlobal('feed-' + data.type, data);
 		self.emitGlobal('push-events');
 		return done(eventid);
-=======
-		conn.query(query, params, function() {
-			process.nextTick(function() {
-				self.emitGlobal('feed-' + data.type, data);
-				self.emitGlobal('push-events');
-				done();
-			});
-		});
->>>>>>> d4eb87c8
 	});
 });
 
